//! Component traits and types for the simulation.
//!
//! This module defines the interfaces that digital logic components must implement
//! to participate in the simulation, including I/O pins and signal propagation.

use crate::signal::{BusWidth, Signal, Timestamp, Value};
use serde::{Deserialize, Serialize};
use std::collections::HashMap;
use std::fmt;
use std::ops::Not;

/// Unique identifier for a component
#[derive(Debug, Clone, Copy, PartialEq, Eq, Hash, PartialOrd, Ord, Serialize, Deserialize)]
pub struct ComponentId(pub u64);

impl ComponentId {
    /// Create a new component ID
    pub fn new(id: u64) -> Self {
        ComponentId(id)
    }

    /// Get the ID as u64
    pub fn as_u64(self) -> u64 {
        self.0
    }
}

impl From<u64> for ComponentId {
    fn from(id: u64) -> Self {
        ComponentId(id)
    }
}

impl fmt::Display for ComponentId {
    fn fmt(&self, f: &mut fmt::Formatter<'_>) -> fmt::Result {
        write!(f, "C{}", self.0)
    }
}

/// Direction of a pin
#[derive(Debug, Clone, Copy, PartialEq, Eq, Hash, Serialize, Deserialize)]
pub enum PinDirection {
    /// Input pin
    Input,
    /// Output pin
    Output,
    /// Bidirectional pin
    InOut,
}

/// Represents a connection point on a component
#[derive(Debug, Clone, PartialEq, Eq, Serialize, Deserialize)]
pub struct Pin {
    /// Name of this pin
    pub name: String,
    /// Direction of this pin
    pub direction: PinDirection,
    /// Bus width of this pin
    pub width: BusWidth,
    /// Current signal on this pin
    pub signal: Signal,
}

impl Pin {
    /// Create a new input pin
    pub fn new_input(name: impl Into<String>, width: BusWidth) -> Self {
        Pin {
            name: name.into(),
            direction: PinDirection::Input,
            width,
            signal: Signal::unknown(width),
        }
    }

    /// Create a new output pin
    pub fn new_output(name: impl Into<String>, width: BusWidth) -> Self {
        Pin {
            name: name.into(),
            direction: PinDirection::Output,
            width,
            signal: Signal::unknown(width),
        }
    }

    /// Create a new bidirectional pin
    pub fn new_inout(name: impl Into<String>, width: BusWidth) -> Self {
        Pin {
            name: name.into(),
            direction: PinDirection::InOut,
            width,
            signal: Signal::unknown(width),
        }
    }

    /// Check if this is an input pin
    pub fn is_input(&self) -> bool {
        matches!(self.direction, PinDirection::Input | PinDirection::InOut)
    }

    /// Check if this is an output pin
    pub fn is_output(&self) -> bool {
        matches!(self.direction, PinDirection::Output | PinDirection::InOut)
    }

    /// Update the signal on this pin
    pub fn set_signal(&mut self, signal: Signal) -> Result<(), &'static str> {
        if signal.width() != self.width {
            return Err("Signal width mismatch");
        }
        self.signal = signal;
        Ok(())
    }

    /// Get the current signal
    pub fn get_signal(&self) -> &Signal {
        &self.signal
    }
}

/// Result of a component update
#[derive(Debug, Clone)]
pub struct UpdateResult {
    /// New output signals to propagate
    pub outputs: HashMap<String, Signal>,
    /// Propagation delay for these outputs
    pub delay: u64,
    /// Whether the component state changed
    pub state_changed: bool,
}

impl UpdateResult {
    /// Create a new update result with no outputs
    pub fn new() -> Self {
        UpdateResult {
            outputs: HashMap::new(),
            delay: 0,
            state_changed: false,
        }
    }

    /// Create an update result with outputs
    pub fn with_outputs(outputs: HashMap<String, Signal>, delay: u64) -> Self {
        UpdateResult {
            outputs,
            delay,
            state_changed: true,
        }
    }

    /// Add an output signal
    pub fn add_output(&mut self, pin_name: String, signal: Signal) {
        self.outputs.insert(pin_name, signal);
        self.state_changed = true;
    }

    /// Set the propagation delay
    pub fn set_delay(&mut self, delay: u64) {
        self.delay = delay;
    }
}

impl Default for UpdateResult {
    fn default() -> Self {
        Self::new()
    }
}

/// Trait that all simulation components must implement
pub trait Component: std::fmt::Debug {
    /// Get the unique identifier for this component
    fn id(&self) -> ComponentId;

    /// Get the name/type of this component
    fn name(&self) -> &str;

    /// Get all pins on this component
    fn pins(&self) -> &HashMap<String, Pin>;

    /// Get all pins on this component (mutable)
    fn pins_mut(&mut self) -> &mut HashMap<String, Pin>;

    /// Get a specific pin by name
    fn get_pin(&self, name: &str) -> Option<&Pin> {
        self.pins().get(name)
    }

    /// Get a specific pin by name (mutable)
    fn get_pin_mut(&mut self, name: &str) -> Option<&mut Pin> {
        self.pins_mut().get_mut(name)
    }

    /// Update the component's outputs based on current inputs
    /// This is called when input signals change
    fn update(&mut self, current_time: Timestamp) -> UpdateResult;

    /// Reset the component to its initial state
    fn reset(&mut self);

    /// Get the typical propagation delay for this component
    fn propagation_delay(&self) -> u64 {
        1 // Default 1 time unit
    }

    /// Check if this component has sequential behavior (memory)
    fn is_sequential(&self) -> bool {
        false // Most components are combinational
    }

    /// Handle a clock edge (for sequential components)
    fn clock_edge(&mut self, _edge: ClockEdge, _current_time: Timestamp) -> UpdateResult {
        UpdateResult::new() // Default: no response to clock
    }
}

/// Clock edge types for sequential components
#[derive(Debug, Clone, Copy, PartialEq, Eq)]
pub enum ClockEdge {
    /// Rising edge (low to high)
    Rising,
    /// Falling edge (high to low)
    Falling,
}

/// Trait for components that can propagate signals
pub trait Propagator {
    /// Propagate a signal change through this component
    fn propagate(
        &mut self,
        input_pin: &str,
        signal: Signal,
        current_time: Timestamp,
    ) -> UpdateResult;

    /// Get all components that should be notified when this component's outputs change
    fn get_dependent_components(&self) -> Vec<ComponentId> {
        Vec::new() // Default: no dependencies
    }
}

/// A basic AND gate implementation for testing
#[derive(Debug, Clone, Serialize, Deserialize)]
pub struct AndGate {
    id: ComponentId,
    pins: HashMap<String, Pin>,
}

impl AndGate {
    /// Create a new 2-input AND gate
    pub fn new(id: ComponentId) -> Self {
        let mut pins = HashMap::new();
        pins.insert("A".to_string(), Pin::new_input("A", BusWidth(1)));
        pins.insert("B".to_string(), Pin::new_input("B", BusWidth(1)));
        pins.insert("Y".to_string(), Pin::new_output("Y", BusWidth(1)));

        AndGate { id, pins }
    }
}

impl Component for AndGate {
    fn id(&self) -> ComponentId {
        self.id
    }

    fn name(&self) -> &str {
        "AND"
    }

    fn pins(&self) -> &HashMap<String, Pin> {
        &self.pins
    }

    fn pins_mut(&mut self) -> &mut HashMap<String, Pin> {
        &mut self.pins
    }

    fn update(&mut self, _current_time: Timestamp) -> UpdateResult {
        let a = self
            .pins
            .get("A")
            .unwrap()
            .signal
            .as_single()
            .unwrap_or(Value::Unknown);
        let b = self
            .pins
            .get("B")
            .unwrap()
            .signal
            .as_single()
            .unwrap_or(Value::Unknown);

        let output = a.and(b);
        let output_signal = Signal::new_single(output);

        let mut result = UpdateResult::new();
        result.add_output("Y".to_string(), output_signal.clone());
        result.set_delay(self.propagation_delay());

        // Update internal pin state
        if let Some(pin) = self.pins.get_mut("Y") {
            let _ = pin.set_signal(output_signal);
        }

        result
    }

    fn reset(&mut self) {
        for pin in self.pins.values_mut() {
            pin.signal = Signal::unknown(pin.width);
        }
    }

    fn propagation_delay(&self) -> u64 {
        2 // 2 time units for AND gate
    }
}

impl Propagator for AndGate {
    fn propagate(
        &mut self,
        input_pin: &str,
        signal: Signal,
        current_time: Timestamp,
    ) -> UpdateResult {
        if let Some(pin) = self.pins.get_mut(input_pin) {
            let _ = pin.set_signal(signal);
        }
        self.update(current_time)
    }
}

/// A basic clocked latch implementation for testing
#[derive(Debug, Clone, Serialize, Deserialize)]
pub struct ClockedLatch {
    id: ComponentId,
    pins: HashMap<String, Pin>,
    stored_value: Value,
}

impl ClockedLatch {
    /// Create a new clocked latch
    pub fn new(id: ComponentId) -> Self {
        let mut pins = HashMap::new();
        pins.insert("D".to_string(), Pin::new_input("D", BusWidth(1)));
        pins.insert("CLK".to_string(), Pin::new_input("CLK", BusWidth(1)));
        pins.insert("Q".to_string(), Pin::new_output("Q", BusWidth(1)));

        ClockedLatch {
            id,
            pins,
            stored_value: Value::Unknown,
        }
    }
}

impl Component for ClockedLatch {
    fn id(&self) -> ComponentId {
        self.id
    }

    fn name(&self) -> &str {
        "LATCH"
    }

    fn pins(&self) -> &HashMap<String, Pin> {
        &self.pins
    }

    fn pins_mut(&mut self) -> &mut HashMap<String, Pin> {
        &mut self.pins
    }

    fn update(&mut self, _current_time: Timestamp) -> UpdateResult {
        // For a latch, output always reflects stored value
        let output_signal = Signal::new_single(self.stored_value);

        let mut result = UpdateResult::new();
        result.add_output("Q".to_string(), output_signal.clone());
        result.set_delay(self.propagation_delay());

        // Update internal pin state
        if let Some(pin) = self.pins.get_mut("Q") {
            let _ = pin.set_signal(output_signal);
        }

        result
    }

    fn reset(&mut self) {
        self.stored_value = Value::Unknown;
        for pin in self.pins.values_mut() {
            pin.signal = Signal::unknown(pin.width);
        }
    }

    fn is_sequential(&self) -> bool {
        true
    }

    fn clock_edge(&mut self, edge: ClockEdge, current_time: Timestamp) -> UpdateResult {
        if edge == ClockEdge::Rising {
            // On rising edge, capture the D input
            let d_value = self
                .pins
                .get("D")
                .unwrap()
                .signal
                .as_single()
                .unwrap_or(Value::Unknown);

            self.stored_value = d_value;
            self.update(current_time)
        } else {
            UpdateResult::new()
        }
    }

    fn propagation_delay(&self) -> u64 {
        3 // 3 time units for latch
    }
}

impl Propagator for ClockedLatch {
    fn propagate(
        &mut self,
        input_pin: &str,
        signal: Signal,
        current_time: Timestamp,
    ) -> UpdateResult {
        if let Some(pin) = self.pins.get_mut(input_pin) {
            let _ = pin.set_signal(signal.clone());
        }

        // For clock input, check for edges
        if input_pin == "CLK" {
            if let Some(new_value) = signal.as_single() {
                // Detect clock edge (simplified - in real implementation would track previous value)
                if new_value == Value::High {
                    return self.clock_edge(ClockEdge::Rising, current_time);
                }
            }
        }

        UpdateResult::new()
    }
}

/// A Pin component for input/output connections
#[derive(Debug, Clone, Serialize, Deserialize)]
pub struct PinComponent {
    id: ComponentId,
    pins: HashMap<String, Pin>,
    direction: PinDirection,
    width: BusWidth,
}

impl PinComponent {
    /// Create a new input pin
    pub fn new_input(id: ComponentId, width: BusWidth) -> Self {
        let mut pins = HashMap::new();
        pins.insert("".to_string(), Pin::new_output("", width));

        PinComponent {
            id,
            pins,
            direction: PinDirection::Input,
            width,
        }
    }

    /// Create a new output pin
    pub fn new_output(id: ComponentId, width: BusWidth) -> Self {
        let mut pins = HashMap::new();
        pins.insert("".to_string(), Pin::new_input("", width));

        PinComponent {
            id,
            pins,
            direction: PinDirection::Output,
            width,
        }
    }
}

impl Component for PinComponent {
    fn id(&self) -> ComponentId {
        self.id
    }

    fn name(&self) -> &str {
        "Pin"
    }

    fn pins(&self) -> &HashMap<String, Pin> {
        &self.pins
    }

    fn pins_mut(&mut self) -> &mut HashMap<String, Pin> {
        &mut self.pins
    }

    fn update(&mut self, _current_time: Timestamp) -> UpdateResult {
        // Pins are simple pass-through - they just connect signals
        UpdateResult::new()
    }

    fn reset(&mut self) {
        for pin in self.pins.values_mut() {
            pin.signal = Signal::unknown(pin.width);
        }
    }

    fn propagation_delay(&self) -> u64 {
        0 // No delay for pins
    }
}

impl Propagator for PinComponent {
    fn propagate(
        &mut self,
        input_pin: &str,
        signal: Signal,
        _current_time: Timestamp,
    ) -> UpdateResult {
        if let Some(pin) = self.pins.get_mut(input_pin) {
            let _ = pin.set_signal(signal.clone());
        }

        let mut result = UpdateResult::new();
        result.add_output("".to_string(), signal);
        result
    }
}

/// OR Gate implementation
#[derive(Debug, Clone, Serialize, Deserialize)]
pub struct OrGate {
    id: ComponentId,
    pins: HashMap<String, Pin>,
}

impl OrGate {
    pub fn new(id: ComponentId) -> Self {
        let mut pins = HashMap::new();
        pins.insert("A".to_string(), Pin::new_input("A", BusWidth(1)));
        pins.insert("B".to_string(), Pin::new_input("B", BusWidth(1)));
        pins.insert("Y".to_string(), Pin::new_output("Y", BusWidth(1)));

        OrGate { id, pins }
    }
}

impl Component for OrGate {
    fn id(&self) -> ComponentId {
        self.id
    }

    fn name(&self) -> &str {
        "OR"
    }

    fn pins(&self) -> &HashMap<String, Pin> {
        &self.pins
    }

    fn pins_mut(&mut self) -> &mut HashMap<String, Pin> {
        &mut self.pins
    }

    fn update(&mut self, _current_time: Timestamp) -> UpdateResult {
        let a = self
            .pins
            .get("A")
            .unwrap()
            .signal
            .as_single()
            .unwrap_or(Value::Unknown);
        let b = self
            .pins
            .get("B")
            .unwrap()
            .signal
            .as_single()
            .unwrap_or(Value::Unknown);

        let output = a.or(b);
        let output_signal = Signal::new_single(output);

        let mut result = UpdateResult::new();
        result.add_output("Y".to_string(), output_signal.clone());
        result.set_delay(self.propagation_delay());

        if let Some(pin) = self.pins.get_mut("Y") {
            let _ = pin.set_signal(output_signal);
        }

        result
    }

    fn reset(&mut self) {
        for pin in self.pins.values_mut() {
            pin.signal = Signal::unknown(pin.width);
        }
    }

    fn propagation_delay(&self) -> u64 {
        1
    }
}

impl Propagator for OrGate {
    fn propagate(
        &mut self,
        input_pin: &str,
        signal: Signal,
        current_time: Timestamp,
    ) -> UpdateResult {
        if let Some(pin) = self.pins.get_mut(input_pin) {
            let _ = pin.set_signal(signal);
        }
        self.update(current_time)
    }
}

/// NOT Gate implementation
#[derive(Debug, Clone, Serialize, Deserialize)]
pub struct NotGate {
    id: ComponentId,
    pins: HashMap<String, Pin>,
}

impl NotGate {
    pub fn new(id: ComponentId) -> Self {
        let mut pins = HashMap::new();
        pins.insert("A".to_string(), Pin::new_input("A", BusWidth(1)));
        pins.insert("Y".to_string(), Pin::new_output("Y", BusWidth(1)));

        NotGate { id, pins }
    }
}

impl Component for NotGate {
    fn id(&self) -> ComponentId {
        self.id
    }

    fn name(&self) -> &str {
        "NOT"
    }

    fn pins(&self) -> &HashMap<String, Pin> {
        &self.pins
    }

    fn pins_mut(&mut self) -> &mut HashMap<String, Pin> {
        &mut self.pins
    }

    fn update(&mut self, _current_time: Timestamp) -> UpdateResult {
        let a = self
            .pins
            .get("A")
            .unwrap()
            .signal
            .as_single()
            .unwrap_or(Value::Unknown);

        let output = a.not();
        let output_signal = Signal::new_single(output);

        let mut result = UpdateResult::new();
        result.add_output("Y".to_string(), output_signal.clone());
        result.set_delay(self.propagation_delay());

        if let Some(pin) = self.pins.get_mut("Y") {
            let _ = pin.set_signal(output_signal);
        }

        result
    }

    fn reset(&mut self) {
        for pin in self.pins.values_mut() {
            pin.signal = Signal::unknown(pin.width);
        }
    }

    fn propagation_delay(&self) -> u64 {
        1
    }
}

impl Propagator for NotGate {
    fn propagate(
        &mut self,
        input_pin: &str,
        signal: Signal,
        current_time: Timestamp,
    ) -> UpdateResult {
        if let Some(pin) = self.pins.get_mut(input_pin) {
            let _ = pin.set_signal(signal);
        }
        self.update(current_time)
    }
}

/// NAND Gate implementation  
#[derive(Debug, Clone, Serialize, Deserialize)]
pub struct NandGate {
    id: ComponentId,
    pins: HashMap<String, Pin>,
}

impl NandGate {
    pub fn new(id: ComponentId) -> Self {
        let mut pins = HashMap::new();
        pins.insert("A".to_string(), Pin::new_input("A", BusWidth(1)));
        pins.insert("B".to_string(), Pin::new_input("B", BusWidth(1)));
        pins.insert("Y".to_string(), Pin::new_output("Y", BusWidth(1)));

        NandGate { id, pins }
    }
}

impl Component for NandGate {
    fn id(&self) -> ComponentId {
        self.id
    }

    fn name(&self) -> &str {
        "NAND"
    }

    fn pins(&self) -> &HashMap<String, Pin> {
        &self.pins
    }

    fn pins_mut(&mut self) -> &mut HashMap<String, Pin> {
        &mut self.pins
    }

    fn update(&mut self, _current_time: Timestamp) -> UpdateResult {
        let a = self
            .pins
            .get("A")
            .unwrap()
            .signal
            .as_single()
            .unwrap_or(Value::Unknown);
        let b = self
            .pins
            .get("B")
            .unwrap()
            .signal
            .as_single()
            .unwrap_or(Value::Unknown);

        let output = a.and(b).not();
        let output_signal = Signal::new_single(output);

        let mut result = UpdateResult::new();
        result.add_output("Y".to_string(), output_signal.clone());
        result.set_delay(self.propagation_delay());

        if let Some(pin) = self.pins.get_mut("Y") {
            let _ = pin.set_signal(output_signal);
        }

        result
    }

    fn reset(&mut self) {
        for pin in self.pins.values_mut() {
            pin.signal = Signal::unknown(pin.width);
        }
    }

    fn propagation_delay(&self) -> u64 {
        1
    }
}

impl Propagator for NandGate {
    fn propagate(
        &mut self,
        input_pin: &str,
        signal: Signal,
        current_time: Timestamp,
    ) -> UpdateResult {
        if let Some(pin) = self.pins.get_mut(input_pin) {
            let _ = pin.set_signal(signal);
        }
        self.update(current_time)
    }
}

/// NOR Gate implementation
#[derive(Debug, Clone, Serialize, Deserialize)]
pub struct NorGate {
    id: ComponentId,
    pins: HashMap<String, Pin>,
}

impl NorGate {
    pub fn new(id: ComponentId) -> Self {
        let mut pins = HashMap::new();
        pins.insert("A".to_string(), Pin::new_input("A", BusWidth(1)));
        pins.insert("B".to_string(), Pin::new_input("B", BusWidth(1)));
        pins.insert("Y".to_string(), Pin::new_output("Y", BusWidth(1)));

        NorGate { id, pins }
    }
}

impl Component for NorGate {
    fn id(&self) -> ComponentId {
        self.id
    }

    fn name(&self) -> &str {
        "NOR"
    }

    fn pins(&self) -> &HashMap<String, Pin> {
        &self.pins
    }

    fn pins_mut(&mut self) -> &mut HashMap<String, Pin> {
        &mut self.pins
    }

    fn update(&mut self, _current_time: Timestamp) -> UpdateResult {
        let a = self
            .pins
            .get("A")
            .unwrap()
            .signal
            .as_single()
            .unwrap_or(Value::Unknown);
        let b = self
            .pins
            .get("B")
            .unwrap()
            .signal
            .as_single()
            .unwrap_or(Value::Unknown);

        let output = a.or(b).not();
        let output_signal = Signal::new_single(output);

        let mut result = UpdateResult::new();
        result.add_output("Y".to_string(), output_signal.clone());
        result.set_delay(self.propagation_delay());

        if let Some(pin) = self.pins.get_mut("Y") {
            let _ = pin.set_signal(output_signal);
        }

        result
    }

    fn reset(&mut self) {
        for pin in self.pins.values_mut() {
            pin.signal = Signal::unknown(pin.width);
        }
    }

    fn propagation_delay(&self) -> u64 {
        1
    }
}

impl Propagator for NorGate {
    fn propagate(
        &mut self,
        input_pin: &str,
        signal: Signal,
        current_time: Timestamp,
    ) -> UpdateResult {
        if let Some(pin) = self.pins.get_mut(input_pin) {
            let _ = pin.set_signal(signal);
        }
        self.update(current_time)
    }
}

/// XOR Gate implementation
#[derive(Debug, Clone, Serialize, Deserialize)]
pub struct XorGate {
    id: ComponentId,
    pins: HashMap<String, Pin>,
}

impl XorGate {
    pub fn new(id: ComponentId) -> Self {
        let mut pins = HashMap::new();
        pins.insert("A".to_string(), Pin::new_input("A", BusWidth(1)));
        pins.insert("B".to_string(), Pin::new_input("B", BusWidth(1)));
        pins.insert("Y".to_string(), Pin::new_output("Y", BusWidth(1)));

        XorGate { id, pins }
    }
}

impl Component for XorGate {
    fn id(&self) -> ComponentId {
        self.id
    }

    fn name(&self) -> &str {
        "XOR"
    }

    fn pins(&self) -> &HashMap<String, Pin> {
        &self.pins
    }

    fn pins_mut(&mut self) -> &mut HashMap<String, Pin> {
        &mut self.pins
    }

    fn update(&mut self, _current_time: Timestamp) -> UpdateResult {
        let a = self
            .pins
            .get("A")
            .unwrap()
            .signal
            .as_single()
            .unwrap_or(Value::Unknown);
        let b = self
            .pins
            .get("B")
            .unwrap()
            .signal
            .as_single()
            .unwrap_or(Value::Unknown);

        let output = a.xor(b);
        let output_signal = Signal::new_single(output);

        let mut result = UpdateResult::new();
        result.add_output("Y".to_string(), output_signal.clone());
        result.set_delay(self.propagation_delay());

        if let Some(pin) = self.pins.get_mut("Y") {
            let _ = pin.set_signal(output_signal);
        }

        result
    }

    fn reset(&mut self) {
        for pin in self.pins.values_mut() {
            pin.signal = Signal::unknown(pin.width);
        }
    }

    fn propagation_delay(&self) -> u64 {
        1
    }
}

impl Propagator for XorGate {
    fn propagate(
        &mut self,
        input_pin: &str,
        signal: Signal,
        current_time: Timestamp,
    ) -> UpdateResult {
        if let Some(pin) = self.pins.get_mut(input_pin) {
            let _ = pin.set_signal(signal);
        }
        self.update(current_time)
    }
}

/// XNOR Gate implementation
#[derive(Debug, Clone, Serialize, Deserialize)]
pub struct XnorGate {
    id: ComponentId,
    pins: HashMap<String, Pin>,
}

impl XnorGate {
    pub fn new(id: ComponentId) -> Self {
        let mut pins = HashMap::new();
        pins.insert("A".to_string(), Pin::new_input("A", BusWidth(1)));
        pins.insert("B".to_string(), Pin::new_input("B", BusWidth(1)));
        pins.insert("Y".to_string(), Pin::new_output("Y", BusWidth(1)));

        XnorGate { id, pins }
    }
}

impl Component for XnorGate {
    fn id(&self) -> ComponentId {
        self.id
    }

    fn name(&self) -> &str {
        "XNOR"
    }

    fn pins(&self) -> &HashMap<String, Pin> {
        &self.pins
    }

    fn pins_mut(&mut self) -> &mut HashMap<String, Pin> {
        &mut self.pins
    }

    fn update(&mut self, _current_time: Timestamp) -> UpdateResult {
        let a = self
            .pins
            .get("A")
            .unwrap()
            .signal
            .as_single()
            .unwrap_or(Value::Unknown);
        let b = self
            .pins
            .get("B")
            .unwrap()
            .signal
            .as_single()
            .unwrap_or(Value::Unknown);

        let output = a.xor(b).not();
        let output_signal = Signal::new_single(output);

        let mut result = UpdateResult::new();
        result.add_output("Y".to_string(), output_signal.clone());
        result.set_delay(self.propagation_delay());

        if let Some(pin) = self.pins.get_mut("Y") {
            let _ = pin.set_signal(output_signal);
        }

        result
    }

    fn reset(&mut self) {
        for pin in self.pins.values_mut() {
            pin.signal = Signal::unknown(pin.width);
        }
    }

    fn propagation_delay(&self) -> u64 {
        1
    }
}

impl Propagator for XnorGate {
    fn propagate(
        &mut self,
        input_pin: &str,
        signal: Signal,
        current_time: Timestamp,
    ) -> UpdateResult {
        if let Some(pin) = self.pins.get_mut(input_pin) {
            let _ = pin.set_signal(signal);
        }
        self.update(current_time)
    }
}

/// Constant value component
#[derive(Debug, Clone, Serialize, Deserialize)]
pub struct Constant {
    id: ComponentId,
    pins: HashMap<String, Pin>,
    value: Value,
    width: BusWidth,
}

impl Constant {
    pub fn new(id: ComponentId, value: Value, width: BusWidth) -> Self {
        let mut pins = HashMap::new();
        pins.insert("Y".to_string(), Pin::new_output("Y", width));

        Constant {
            id,
            pins,
            value,
            width,
        }
    }
}

impl Component for Constant {
    fn id(&self) -> ComponentId {
        self.id
    }

    fn name(&self) -> &str {
        "Constant"
    }

    fn pins(&self) -> &HashMap<String, Pin> {
        &self.pins
    }

    fn pins_mut(&mut self) -> &mut HashMap<String, Pin> {
        &mut self.pins
    }

    fn update(&mut self, _current_time: Timestamp) -> UpdateResult {
        let output_signal = if self.width.is_single_bit() {
            Signal::new_single(self.value)
        } else {
            Signal::new_uniform(self.width, self.value)
        };

        let mut result = UpdateResult::new();
        result.add_output("Y".to_string(), output_signal.clone());

        if let Some(pin) = self.pins.get_mut("Y") {
            let _ = pin.set_signal(output_signal);
        }

        result
    }

    fn reset(&mut self) {
        // Constants maintain their value on reset
        self.update(Timestamp(0));
    }

    fn propagation_delay(&self) -> u64 {
        0 // No delay for constants
    }
}

impl Propagator for Constant {
    fn propagate(
        &mut self,
        _input_pin: &str,
        _signal: Signal,
        current_time: Timestamp,
    ) -> UpdateResult {
        // Constants don't have inputs, they always output their fixed value
        self.update(current_time)
    }
}

/// Probe component for monitoring signals
#[derive(Debug, Clone, Serialize, Deserialize)]
pub struct Probe {
    id: ComponentId,
    pins: HashMap<String, Pin>,
    width: BusWidth,
}

impl Probe {
    pub fn new(id: ComponentId, width: BusWidth) -> Self {
        let mut pins = HashMap::new();
        pins.insert("IN".to_string(), Pin::new_input("IN", width));

        Probe { id, pins, width }
    }
}

impl Component for Probe {
    fn id(&self) -> ComponentId {
        self.id
    }

    fn name(&self) -> &str {
        "Probe"
    }

    fn pins(&self) -> &HashMap<String, Pin> {
        &self.pins
    }

    fn pins_mut(&mut self) -> &mut HashMap<String, Pin> {
        &mut self.pins
    }

    fn update(&mut self, _current_time: Timestamp) -> UpdateResult {
        // Probes just monitor the input signal
        UpdateResult::new()
    }

    fn reset(&mut self) {
        for pin in self.pins.values_mut() {
            pin.signal = Signal::unknown(pin.width);
        }
    }

    fn propagation_delay(&self) -> u64 {
        0 // No delay for probes
    }
}

impl Propagator for Probe {
    fn propagate(
        &mut self,
        input_pin: &str,
        signal: Signal,
        _current_time: Timestamp,
    ) -> UpdateResult {
        if let Some(pin) = self.pins.get_mut(input_pin) {
            let _ = pin.set_signal(signal);
        }
        UpdateResult::new()
    }
}

/// Tunnel component for connecting signals by name
#[derive(Debug, Clone, Serialize, Deserialize)]
pub struct Tunnel {
    id: ComponentId,
    pins: HashMap<String, Pin>,
    label: String,
    width: BusWidth,
}

impl Tunnel {
    pub fn new(id: ComponentId, label: String, width: BusWidth) -> Self {
        let mut pins = HashMap::new();
        pins.insert("".to_string(), Pin::new_inout("", width));

        Tunnel {
            id,
            pins,
            label,
            width,
        }
    }
}

impl Component for Tunnel {
    fn id(&self) -> ComponentId {
        self.id
    }

    fn name(&self) -> &str {
        "Tunnel"
    }

    fn pins(&self) -> &HashMap<String, Pin> {
        &self.pins
    }

    fn pins_mut(&mut self) -> &mut HashMap<String, Pin> {
        &mut self.pins
    }

    fn update(&mut self, _current_time: Timestamp) -> UpdateResult {
        // Tunnels are pass-through components for named connections
        UpdateResult::new()
    }

    fn reset(&mut self) {
        for pin in self.pins.values_mut() {
            pin.signal = Signal::unknown(pin.width);
        }
    }

    fn propagation_delay(&self) -> u64 {
        0 // No delay for tunnels
    }
}

impl Propagator for Tunnel {
    fn propagate(
        &mut self,
        input_pin: &str,
        signal: Signal,
        _current_time: Timestamp,
    ) -> UpdateResult {
        if let Some(pin) = self.pins.get_mut(input_pin) {
            let _ = pin.set_signal(signal.clone());
        }

        let mut result = UpdateResult::new();
        result.add_output("".to_string(), signal);
        result
    }
}

/// Splitter component for combining/splitting buses
#[derive(Debug, Clone, Serialize, Deserialize)]
pub struct Splitter {
    id: ComponentId,
    pins: HashMap<String, Pin>,
    fanout: u32,
    incoming_width: BusWidth,
}

impl Splitter {
    pub fn new(id: ComponentId, fanout: u32, incoming_width: BusWidth) -> Self {
        let mut pins = HashMap::new();

        // Main bus connection
        pins.insert(
            "combined".to_string(),
            Pin::new_inout("combined", incoming_width),
        );

        // Individual bit connections
        for i in 0..fanout {
            let bit_width = incoming_width.as_u32() / fanout.max(1);
            pins.insert(
                format!("bit{}", i),
                Pin::new_inout(format!("bit{}", i), BusWidth(bit_width.max(1))),
            );
        }

        Splitter {
            id,
            pins,
            fanout,
            incoming_width,
        }
    }
}

impl Component for Splitter {
    fn id(&self) -> ComponentId {
        self.id
    }

    fn name(&self) -> &str {
        "Splitter"
    }

    fn pins(&self) -> &HashMap<String, Pin> {
        &self.pins
    }

    fn pins_mut(&mut self) -> &mut HashMap<String, Pin> {
        &mut self.pins
    }

    fn update(&mut self, _current_time: Timestamp) -> UpdateResult {
        let mut result = UpdateResult::new();

        // Check if we're combining (bits -> combined) or splitting (combined -> bits)
        if let Some(combined_pin) = self.pins.get("combined") {
            let combined_signal = &combined_pin.signal;

            // Split combined signal to individual bits
            if combined_signal.width().as_u32() > 1 {
                let values = combined_signal.values();
                let bits_per_output = (values.len() as u32) / self.fanout.max(1);

                for i in 0..self.fanout {
                    let start_idx = (i * bits_per_output) as usize;
                    let end_idx = ((i + 1) * bits_per_output).min(values.len() as u32) as usize;

                    if start_idx < values.len() {
                        let bit_values = values[start_idx..end_idx].to_vec();
                        let bit_signal = if bit_values.len() == 1 {
                            Signal::new_single(bit_values[0])
                        } else {
                            Signal::new_bus(bit_values)
                        };

                        result.add_output(format!("bit{}", i), bit_signal);
                    }
                }
            }
        }

        result
    }

    fn reset(&mut self) {
        for pin in self.pins.values_mut() {
            pin.signal = Signal::unknown(pin.width);
        }
    }

    fn propagation_delay(&self) -> u64 {
        0 // No delay for splitters
    }
}

impl Propagator for Splitter {
    fn propagate(
        &mut self,
        input_pin: &str,
        signal: Signal,
        current_time: Timestamp,
    ) -> UpdateResult {
        if let Some(pin) = self.pins.get_mut(input_pin) {
            let _ = pin.set_signal(signal);
        }
        self.update(current_time)
    }
}

/// LED component for visual output
#[derive(Debug, Clone, Serialize, Deserialize)]
pub struct Led {
    id: ComponentId,
    pins: HashMap<String, Pin>,
}

impl Led {
    pub fn new(id: ComponentId) -> Self {
        let mut pins = HashMap::new();
        pins.insert("IN".to_string(), Pin::new_input("IN", BusWidth(1)));

        Led { id, pins }
    }
}

impl Component for Led {
    fn id(&self) -> ComponentId {
        self.id
    }

    fn name(&self) -> &str {
        "LED"
    }

    fn pins(&self) -> &HashMap<String, Pin> {
        &self.pins
    }

    fn pins_mut(&mut self) -> &mut HashMap<String, Pin> {
        &mut self.pins
    }

    fn update(&mut self, _current_time: Timestamp) -> UpdateResult {
        // LEDs are output-only components that display the input signal
        UpdateResult::new()
    }

    fn reset(&mut self) {
        for pin in self.pins.values_mut() {
            pin.signal = Signal::unknown(pin.width);
        }
    }

    fn propagation_delay(&self) -> u64 {
        0 // No delay for LEDs
    }
}

impl Propagator for Led {
    fn propagate(
        &mut self,
        input_pin: &str,
        signal: Signal,
        _current_time: Timestamp,
    ) -> UpdateResult {
        if let Some(pin) = self.pins.get_mut(input_pin) {
            let _ = pin.set_signal(signal);
        }
        UpdateResult::new()
    }
}

/// Multiplexer component for data selection
#[derive(Debug, Clone, Serialize, Deserialize)]
pub struct Multiplexer {
    id: ComponentId,
    pins: HashMap<String, Pin>,
    inputs: u32,
    width: BusWidth,
}

impl Multiplexer {
    pub fn new(id: ComponentId, inputs: u32, width: BusWidth) -> Self {
        let mut pins = HashMap::new();

        // Data inputs
        for i in 0..inputs {
            pins.insert(
                format!("IN{}", i),
                Pin::new_input(format!("IN{}", i), width),
            );
        }

        // Select input
        let select_width = BusWidth((inputs as f32).log2().ceil() as u32);
        pins.insert("SEL".to_string(), Pin::new_input("SEL", select_width));

        // Output
        pins.insert("OUT".to_string(), Pin::new_output("OUT", width));

        Multiplexer {
            id,
            pins,
            inputs,
            width,
        }
    }
}

impl Component for Multiplexer {
    fn id(&self) -> ComponentId {
        self.id
    }

    fn name(&self) -> &str {
        "Multiplexer"
    }

    fn pins(&self) -> &HashMap<String, Pin> {
        &self.pins
    }

    fn pins_mut(&mut self) -> &mut HashMap<String, Pin> {
        &mut self.pins
    }

    fn update(&mut self, _current_time: Timestamp) -> UpdateResult {
        let sel_signal = self.pins.get("SEL").unwrap().signal.clone();

        // Convert select signal to index
        let selected_input = if let Some(sel_value) = sel_signal.as_single() {
            match sel_value {
                Value::High => 1,
                Value::Low => 0,
                _ => 0,
            }
        } else {
            // Multi-bit select - simplified for now
            0
        };

        // Clamp to valid range
        let selected_input = selected_input.min(self.inputs - 1);

        let input_signal = self
            .pins
            .get(&format!("IN{}", selected_input))
            .map(|pin| pin.signal.clone())
            .unwrap_or_else(|| Signal::unknown(self.width));

        let mut result = UpdateResult::new();
        result.add_output("OUT".to_string(), input_signal.clone());
        result.set_delay(self.propagation_delay());

        if let Some(pin) = self.pins.get_mut("OUT") {
            let _ = pin.set_signal(input_signal);
        }

        result
    }

    fn reset(&mut self) {
        for pin in self.pins.values_mut() {
            pin.signal = Signal::unknown(pin.width);
        }
    }

    fn propagation_delay(&self) -> u64 {
        2 // 2 time units for multiplexer
    }
}

impl Propagator for Multiplexer {
    fn propagate(
        &mut self,
        input_pin: &str,
        signal: Signal,
        current_time: Timestamp,
    ) -> UpdateResult {
        if let Some(pin) = self.pins.get_mut(input_pin) {
            let _ = pin.set_signal(signal);
        }
        self.update(current_time)
    }
}

/// Demultiplexer component for data routing
#[derive(Debug, Clone, Serialize, Deserialize)]
pub struct Demultiplexer {
    id: ComponentId,
    pins: HashMap<String, Pin>,
    outputs: u32,
    width: BusWidth,
}

impl Demultiplexer {
    pub fn new(id: ComponentId, outputs: u32, width: BusWidth) -> Self {
        let mut pins = HashMap::new();

        // Data input
        pins.insert("IN".to_string(), Pin::new_input("IN", width));

        // Select input
        let select_width = BusWidth((outputs as f32).log2().ceil() as u32);
        pins.insert("SEL".to_string(), Pin::new_input("SEL", select_width));

        // Data outputs
        for i in 0..outputs {
            pins.insert(
                format!("OUT{}", i),
                Pin::new_output(format!("OUT{}", i), width),
            );
        }

        Demultiplexer {
            id,
            pins,
            outputs,
            width,
        }
    }
}

impl Component for Demultiplexer {
    fn id(&self) -> ComponentId {
        self.id
    }

    fn name(&self) -> &str {
        "Demultiplexer"
    }

    fn pins(&self) -> &HashMap<String, Pin> {
        &self.pins
    }

    fn pins_mut(&mut self) -> &mut HashMap<String, Pin> {
        &mut self.pins
    }

    fn update(&mut self, _current_time: Timestamp) -> UpdateResult {
        let sel_signal = self.pins.get("SEL").unwrap().signal.clone();
        let input_signal = self.pins.get("IN").unwrap().signal.clone();
        let mut selected_output = 0u32;

        // Convert select signal to index
        if let Some(sel_value) = sel_signal.as_single() {
            match sel_value {
                Value::High => selected_output = 1,
                Value::Low => selected_output = 0,
                _ => selected_output = 0,
            }
        }

        // Clamp to valid range
        selected_output = selected_output.min(self.outputs - 1);

        let mut result = UpdateResult::new();

        // Route input to selected output, others get unknown
        for i in 0..self.outputs {
            let output_signal = if i == selected_output {
                input_signal.clone()
            } else {
                Signal::unknown(self.width)
            };

            result.add_output(format!("OUT{}", i), output_signal.clone());

            if let Some(pin) = self.pins.get_mut(&format!("OUT{}", i)) {
                let _ = pin.set_signal(output_signal);
            }
        }

        result.set_delay(self.propagation_delay());
        result
    }

    fn reset(&mut self) {
        for pin in self.pins.values_mut() {
            pin.signal = Signal::unknown(pin.width);
        }
    }

    fn propagation_delay(&self) -> u64 {
        2 // 2 time units for demultiplexer
    }
}

impl Propagator for Demultiplexer {
    fn propagate(
        &mut self,
        input_pin: &str,
        signal: Signal,
        current_time: Timestamp,
    ) -> UpdateResult {
        if let Some(pin) = self.pins.get_mut(input_pin) {
            let _ = pin.set_signal(signal);
        }
        self.update(current_time)
    }
}

/// Clock component for generating periodic signals
#[derive(Debug, Clone, Serialize, Deserialize)]
pub struct Clock {
    id: ComponentId,
    pins: HashMap<String, Pin>,
    period: u64,
    last_toggle: Timestamp,
    current_state: Value,
}

impl Clock {
    pub fn new(id: ComponentId, period: u64) -> Self {
        let mut pins = HashMap::new();
        pins.insert("CLK".to_string(), Pin::new_output("CLK", BusWidth(1)));

        Clock {
            id,
            pins,
            period,
            last_toggle: Timestamp(0),
            current_state: Value::Low,
        }
    }
}

impl Component for Clock {
    fn id(&self) -> ComponentId {
        self.id
    }

    fn name(&self) -> &str {
        "Clock"
    }

    fn pins(&self) -> &HashMap<String, Pin> {
        &self.pins
    }

    fn pins_mut(&mut self) -> &mut HashMap<String, Pin> {
        &mut self.pins
    }

    fn update(&mut self, current_time: Timestamp) -> UpdateResult {
        let mut result = UpdateResult::new();

        // Check if it's time to toggle
        if current_time.as_u64() >= self.last_toggle.as_u64() + self.period {
            self.current_state = match self.current_state {
                Value::High => Value::Low,
                Value::Low => Value::High,
                _ => Value::High,
            };
            self.last_toggle = current_time;

            let clock_signal = Signal::new_single(self.current_state);
            result.add_output("CLK".to_string(), clock_signal.clone());

            if let Some(pin) = self.pins.get_mut("CLK") {
                let _ = pin.set_signal(clock_signal);
            }

            result.state_changed = true;
        }

        result
    }

    fn reset(&mut self) {
        self.current_state = Value::Low;
        self.last_toggle = Timestamp(0);
        for pin in self.pins.values_mut() {
            pin.signal = Signal::new_single(Value::Low);
        }
    }

    fn propagation_delay(&self) -> u64 {
        0 // No delay for clock
    }
}

impl Propagator for Clock {
    fn propagate(
        &mut self,
        _input_pin: &str,
        _signal: Signal,
        current_time: Timestamp,
    ) -> UpdateResult {
        // Clock doesn't have inputs, it generates its own signal
        self.update(current_time)
    }
}

/// RAM component for addressable memory storage
#[derive(Debug, Clone, Serialize, Deserialize)]
pub struct Ram {
    id: ComponentId,
    pins: HashMap<String, Pin>,
    address_bits: u32,
    data_bits: u32,
    memory: HashMap<u32, Vec<Value>>,
}

impl Ram {
    pub fn new(id: ComponentId, address_bits: u32, data_bits: u32) -> Self {
        let mut pins = HashMap::new();

        // Address input
        pins.insert(
            "ADDR".to_string(),
            Pin::new_input("ADDR", BusWidth(address_bits)),
        );

        // Data pins (bidirectional)
        pins.insert(
            "DATA".to_string(),
            Pin::new_inout("DATA", BusWidth(data_bits)),
        );

        // Control pins
        pins.insert("WE".to_string(), Pin::new_input("WE", BusWidth(1))); // Write Enable
        pins.insert("OE".to_string(), Pin::new_input("OE", BusWidth(1))); // Output Enable
        pins.insert("CS".to_string(), Pin::new_input("CS", BusWidth(1))); // Chip Select

        Ram {
            id,
            pins,
            address_bits,
            data_bits,
            memory: HashMap::new(),
        }
    }
}

impl Component for Ram {
    fn id(&self) -> ComponentId {
        self.id
    }

    fn name(&self) -> &str {
        "RAM"
    }

    fn pins(&self) -> &HashMap<String, Pin> {
        &self.pins
    }

    fn pins_mut(&mut self) -> &mut HashMap<String, Pin> {
        &mut self.pins
    }

    fn update(&mut self, _current_time: Timestamp) -> UpdateResult {
        let mut result = UpdateResult::new();

        // Get control signals
        let cs = self
            .pins
            .get("CS")
            .unwrap()
            .signal
            .as_single()
            .unwrap_or(Value::Low);
        let we = self
            .pins
            .get("WE")
            .unwrap()
            .signal
            .as_single()
            .unwrap_or(Value::Low);
        let oe = self
            .pins
            .get("OE")
            .unwrap()
            .signal
            .as_single()
            .unwrap_or(Value::Low);

        // Only operate if chip is selected
        if cs == Value::High {
            // Get address
            let addr_signal = &self.pins.get("ADDR").unwrap().signal;
            let address = self.signal_to_address(addr_signal);

            if we == Value::High {
                // Write operation
                let data_signal = &self.pins.get("DATA").unwrap().signal;
                self.memory.insert(address, data_signal.values().to_vec());
            } else if oe == Value::High {
                // Read operation
                let data = self
                    .memory
                    .get(&address)
                    .cloned()
                    .unwrap_or_else(|| vec![Value::Unknown; self.data_bits as usize]);

                let output_signal = if data.len() == 1 {
                    Signal::new_single(data[0])
                } else {
                    Signal::new_bus(data)
                };

                result.add_output("DATA".to_string(), output_signal.clone());

                if let Some(pin) = self.pins.get_mut("DATA") {
                    let _ = pin.set_signal(output_signal);
                }
            }
        } else {
            // Chip not selected - high impedance output
            let hi_z_signal = Signal::new_uniform(BusWidth(self.data_bits), Value::Unknown);
            result.add_output("DATA".to_string(), hi_z_signal.clone());

            if let Some(pin) = self.pins.get_mut("DATA") {
                let _ = pin.set_signal(hi_z_signal);
            }
        }

        result.set_delay(self.propagation_delay());
        result
    }

    fn reset(&mut self) {
        // Clear memory on reset
        self.memory.clear();
        for pin in self.pins.values_mut() {
            pin.signal = Signal::unknown(pin.width);
        }
    }

    fn propagation_delay(&self) -> u64 {
        5 // 5 time units for RAM access
    }
}

impl Ram {
    fn signal_to_address(&self, signal: &Signal) -> u32 {
        // Convert signal to address (simplified)
        if let Some(value) = signal.as_single() {
            match value {
                Value::High => 1,
                Value::Low => 0,
                _ => 0,
            }
        } else {
            // Multi-bit address - simplified conversion
            let mut address = 0u32;
            for (i, &bit) in signal.values().iter().enumerate() {
                if bit == Value::High && i < 32 {
                    address |= 1 << i;
                }
            }
            let mask = if self.address_bits >= 32 {
                u32::MAX
            } else {
                (1 << self.address_bits) - 1
            };
            address & mask
        }
    }
}

impl Propagator for Ram {
    fn propagate(
        &mut self,
        input_pin: &str,
        signal: Signal,
        current_time: Timestamp,
    ) -> UpdateResult {
        if let Some(pin) = self.pins.get_mut(input_pin) {
            let _ = pin.set_signal(signal);
        }
        self.update(current_time)
    }
}

/// Controlled Buffer (Three-state buffer) component
#[derive(Debug, Clone, Serialize, Deserialize)]
pub struct ControlledBuffer {
    id: ComponentId,
    pins: HashMap<String, Pin>,
    width: BusWidth,
}

impl ControlledBuffer {
    pub fn new(id: ComponentId, width: BusWidth) -> Self {
        let mut pins = HashMap::new();
        pins.insert("IN".to_string(), Pin::new_input("IN", width));
        pins.insert("EN".to_string(), Pin::new_input("EN", BusWidth(1))); // Enable
        pins.insert("OUT".to_string(), Pin::new_output("OUT", width));

        ControlledBuffer { id, pins, width }
    }
}

impl Component for ControlledBuffer {
    fn id(&self) -> ComponentId {
        self.id
    }

    fn name(&self) -> &str {
        "Controlled Buffer"
    }

    fn pins(&self) -> &HashMap<String, Pin> {
        &self.pins
    }

    fn pins_mut(&mut self) -> &mut HashMap<String, Pin> {
        &mut self.pins
    }

    fn update(&mut self, _current_time: Timestamp) -> UpdateResult {
        let mut result = UpdateResult::new();

        let enable = self
            .pins
            .get("EN")
            .unwrap()
            .signal
            .as_single()
            .unwrap_or(Value::Low);
        let input = &self.pins.get("IN").unwrap().signal;

        let output_signal = if enable == Value::High {
            // Enabled - pass through input
            input.clone()
        } else {
            // Disabled - high impedance (represented as unknown)
            Signal::new_uniform(self.width, Value::Unknown)
        };

        result.add_output("OUT".to_string(), output_signal.clone());
        result.set_delay(self.propagation_delay());

        if let Some(pin) = self.pins.get_mut("OUT") {
            let _ = pin.set_signal(output_signal);
        }

        result
    }

    fn reset(&mut self) {
        for pin in self.pins.values_mut() {
            pin.signal = Signal::unknown(pin.width);
        }
    }

    fn propagation_delay(&self) -> u64 {
        1 // 1 time unit for buffer
    }
}

impl Propagator for ControlledBuffer {
    fn propagate(
        &mut self,
        input_pin: &str,
        signal: Signal,
        current_time: Timestamp,
    ) -> UpdateResult {
        if let Some(pin) = self.pins.get_mut(input_pin) {
            let _ = pin.set_signal(signal);
        }
        self.update(current_time)
    }
}

/// Register component for storing multi-bit values
#[derive(Debug, Clone, Serialize, Deserialize)]
pub struct Register {
    id: ComponentId,
    pins: HashMap<String, Pin>,
    width: BusWidth,
    stored_data: Vec<Value>,
}

impl Register {
    pub fn new(id: ComponentId, width: BusWidth) -> Self {
        let mut pins = HashMap::new();
        pins.insert("D".to_string(), Pin::new_input("D", width)); // Data input
        pins.insert("CLK".to_string(), Pin::new_input("CLK", BusWidth(1))); // Clock
        pins.insert("Q".to_string(), Pin::new_output("Q", width)); // Data output
        pins.insert("EN".to_string(), Pin::new_input("EN", BusWidth(1))); // Enable (optional)

        Register {
            id,
            pins,
            width,
            stored_data: vec![Value::Unknown; width.as_u32() as usize],
        }
    }
}

impl Component for Register {
    fn id(&self) -> ComponentId {
        self.id
    }

    fn name(&self) -> &str {
        "Register"
    }

    fn pins(&self) -> &HashMap<String, Pin> {
        &self.pins
    }

    fn pins_mut(&mut self) -> &mut HashMap<String, Pin> {
        &mut self.pins
    }

    fn update(&mut self, _current_time: Timestamp) -> UpdateResult {
        let mut result = UpdateResult::new();

        // Output current stored data
        let output_signal = if self.stored_data.len() == 1 {
            Signal::new_single(self.stored_data[0])
        } else {
            Signal::new_bus(self.stored_data.clone())
        };

        result.add_output("Q".to_string(), output_signal.clone());
        result.set_delay(self.propagation_delay());

        if let Some(pin) = self.pins.get_mut("Q") {
            let _ = pin.set_signal(output_signal);
        }

        result
    }

    fn reset(&mut self) {
        self.stored_data = vec![Value::Unknown; self.width.as_u32() as usize];
        for pin in self.pins.values_mut() {
            pin.signal = Signal::unknown(pin.width);
        }
    }

    fn propagation_delay(&self) -> u64 {
        3 // 3 time units for register
    }

    fn is_sequential(&self) -> bool {
        true // Registers are sequential components
    }

    fn clock_edge(&mut self, edge: ClockEdge, _current_time: Timestamp) -> UpdateResult {
        if edge == ClockEdge::Rising {
            // Check enable signal
            let enable = self
                .pins
                .get("EN")
                .map(|pin| pin.signal.as_single().unwrap_or(Value::High))
                .unwrap_or(Value::High); // Default enabled if no EN pin

            if enable == Value::High {
                // Capture data input on rising edge
                let data_signal = &self.pins.get("D").unwrap().signal;
                self.stored_data = data_signal.values().to_vec();

                // Pad or truncate to match width
                self.stored_data
                    .resize(self.width.as_u32() as usize, Value::Unknown);

                return self.update(Timestamp(0));
            }
        }

        UpdateResult::new()
    }
}

impl Propagator for Register {
    fn propagate(
        &mut self,
        input_pin: &str,
        signal: Signal,
        current_time: Timestamp,
    ) -> UpdateResult {
        if let Some(pin) = self.pins.get_mut(input_pin) {
            let _ = pin.set_signal(signal.clone());
        }

        // For clock input, check for edges
        if input_pin == "CLK" {
            if let Some(new_value) = signal.as_single() {
                // Detect clock edge (simplified - in real implementation would track previous value)
                if new_value == Value::High {
                    return self.clock_edge(ClockEdge::Rising, current_time);
                }
            }
        }

        UpdateResult::new()
    }
}

/// Counter component for sequential counting
#[derive(Debug, Clone, Serialize, Deserialize)]
pub struct Counter {
    id: ComponentId,
    pins: HashMap<String, Pin>,
    width: BusWidth,
    max_count: u32,
    current_count: u32,
}

impl Counter {
    pub fn new(id: ComponentId, width: BusWidth, max_count: Option<u32>) -> Self {
        let mut pins = HashMap::new();
        pins.insert("CLK".to_string(), Pin::new_input("CLK", BusWidth(1))); // Clock
        pins.insert("EN".to_string(), Pin::new_input("EN", BusWidth(1))); // Enable
        pins.insert("RST".to_string(), Pin::new_input("RST", BusWidth(1))); // Reset
        pins.insert("LD".to_string(), Pin::new_input("LD", BusWidth(1))); // Load
        pins.insert("D".to_string(), Pin::new_input("D", width)); // Data input for load
        pins.insert("Q".to_string(), Pin::new_output("Q", width)); // Count output
        pins.insert("CARRY".to_string(), Pin::new_output("CARRY", BusWidth(1))); // Carry out

        let default_max = if width.as_u32() >= 32 {
            u32::MAX
        } else {
            (1u32 << width.as_u32()) - 1
        };
        Counter {
            id,
            pins,
            width,
            max_count: max_count.unwrap_or(default_max),
            current_count: 0,
        }
    }
}

impl Component for Counter {
    fn id(&self) -> ComponentId {
        self.id
    }

    fn name(&self) -> &str {
        "Counter"
    }

    fn pins(&self) -> &HashMap<String, Pin> {
        &self.pins
    }

    fn pins_mut(&mut self) -> &mut HashMap<String, Pin> {
        &mut self.pins
    }

    fn update(&mut self, _current_time: Timestamp) -> UpdateResult {
        let mut result = UpdateResult::new();

        // Convert count to signal
        let count_values = self.count_to_values(self.current_count);
        let count_signal = if count_values.len() == 1 {
            Signal::new_single(count_values[0])
        } else {
            Signal::new_bus(count_values)
        };

        // Check for carry
        let carry = if self.current_count >= self.max_count {
            Value::High
        } else {
            Value::Low
        };

        result.add_output("Q".to_string(), count_signal.clone());
        result.add_output("CARRY".to_string(), Signal::new_single(carry));
        result.set_delay(self.propagation_delay());

        if let Some(pin) = self.pins.get_mut("Q") {
            let _ = pin.set_signal(count_signal);
        }
        if let Some(pin) = self.pins.get_mut("CARRY") {
            let _ = pin.set_signal(Signal::new_single(carry));
        }

        result
    }

    fn reset(&mut self) {
        self.current_count = 0;
        for pin in self.pins.values_mut() {
            pin.signal = Signal::unknown(pin.width);
        }
    }

    fn propagation_delay(&self) -> u64 {
        4 // 4 time units for counter
    }

    fn is_sequential(&self) -> bool {
        true
    }

    fn clock_edge(&mut self, edge: ClockEdge, _current_time: Timestamp) -> UpdateResult {
        if edge == ClockEdge::Rising {
            let enable = self
                .pins
                .get("EN")
                .map(|pin| pin.signal.as_single().unwrap_or(Value::High))
                .unwrap_or(Value::High);
            let reset = self
                .pins
                .get("RST")
                .map(|pin| pin.signal.as_single().unwrap_or(Value::Low))
                .unwrap_or(Value::Low);
            let load = self
                .pins
                .get("LD")
                .map(|pin| pin.signal.as_single().unwrap_or(Value::Low))
                .unwrap_or(Value::Low);

            if reset == Value::High {
                self.current_count = 0;
            } else if load == Value::High {
                // Load data input
                let data_signal = &self.pins.get("D").unwrap().signal;
                self.current_count = self.signal_to_count(data_signal);
            } else if enable == Value::High {
                // Increment counter
                self.current_count = (self.current_count + 1) % (self.max_count + 1);
            }

            return self.update(Timestamp(0));
        }

        UpdateResult::new()
    }
}

impl Counter {
    fn count_to_values(&self, count: u32) -> Vec<Value> {
        let mut values = Vec::new();
        for i in 0..self.width.as_u32() {
            let bit = (count >> i) & 1;
            values.push(if bit == 1 { Value::High } else { Value::Low });
        }
        values
    }

    fn signal_to_count(&self, signal: &Signal) -> u32 {
        let mut count = 0u32;
        for (i, &bit) in signal.values().iter().enumerate() {
            if bit == Value::High && i < 32 {
                count |= 1 << i;
            }
        }
        count & self.max_count
    }
}

impl Propagator for Counter {
    fn propagate(
        &mut self,
        input_pin: &str,
        signal: Signal,
        current_time: Timestamp,
    ) -> UpdateResult {
        if let Some(pin) = self.pins.get_mut(input_pin) {
            let _ = pin.set_signal(signal.clone());
        }

        // For clock input, check for edges
        if input_pin == "CLK" {
            if let Some(new_value) = signal.as_single() {
                if new_value == Value::High {
                    return self.clock_edge(ClockEdge::Rising, current_time);
                }
            }
        }

        UpdateResult::new()
    }
}

/// Text component for circuit documentation  
#[derive(Debug, Clone, Serialize, Deserialize)]
pub struct Text {
    id: ComponentId,
    pins: HashMap<String, Pin>,
    text: String,
}

impl Text {
    pub fn new(id: ComponentId, text: String) -> Self {
        let pins = HashMap::new(); // Text has no pins
        Text { id, pins, text }
    }
}

impl Component for Text {
    fn id(&self) -> ComponentId {
        self.id
    }

    fn name(&self) -> &str {
        "Text"
    }

    fn pins(&self) -> &HashMap<String, Pin> {
        &self.pins
    }

    fn pins_mut(&mut self) -> &mut HashMap<String, Pin> {
        &mut self.pins
    }

    fn update(&mut self, _current_time: Timestamp) -> UpdateResult {
        // Text components don't process signals
        UpdateResult::new()
    }

    fn reset(&mut self) {
        // Nothing to reset for text
    }

    fn propagation_delay(&self) -> u64 {
        0
    }
}

impl Propagator for Text {
    fn propagate(
        &mut self,
        _input_pin: &str,
        _signal: Signal,
        _current_time: Timestamp,
    ) -> UpdateResult {
        // Text doesn't propagate signals
        UpdateResult::new()
    }
}

/// Adder component for arithmetic operations
#[derive(Debug, Clone, Serialize, Deserialize)]
pub struct Adder {
    id: ComponentId,
    pins: HashMap<String, Pin>,
    width: BusWidth,
}

impl Adder {
    pub fn new(id: ComponentId, width: BusWidth) -> Self {
        let mut pins = HashMap::new();
        pins.insert("A".to_string(), Pin::new_input("A", width));
        pins.insert("B".to_string(), Pin::new_input("B", width));
        pins.insert("CIN".to_string(), Pin::new_input("CIN", BusWidth(1))); // Carry in
        pins.insert("SUM".to_string(), Pin::new_output("SUM", width));
        pins.insert("COUT".to_string(), Pin::new_output("COUT", BusWidth(1))); // Carry out

        Adder { id, pins, width }
    }
}

impl Component for Adder {
    fn id(&self) -> ComponentId {
        self.id
    }

    fn name(&self) -> &str {
        "Adder"
    }

    fn pins(&self) -> &HashMap<String, Pin> {
        &self.pins
    }

    fn pins_mut(&mut self) -> &mut HashMap<String, Pin> {
        &mut self.pins
    }

    fn update(&mut self, _current_time: Timestamp) -> UpdateResult {
        let mut result = UpdateResult::new();

        let a_signal = &self.pins.get("A").unwrap().signal;
        let b_signal = &self.pins.get("B").unwrap().signal;
        let cin = self
            .pins
            .get("CIN")
            .unwrap()
            .signal
            .as_single()
            .unwrap_or(Value::Low);

        let a_value = self.signal_to_number(a_signal);
        let b_value = self.signal_to_number(b_signal);
        let cin_value = if cin == Value::High { 1 } else { 0 };

        let sum = a_value + b_value + cin_value;
        let max_value = if self.width.as_u32() >= 32 {
            u32::MAX
        } else {
            (1u32 << self.width.as_u32()) - 1
        };

        let result_value = sum & max_value;
        let carry_out = if sum > max_value {
            Value::High
        } else {
            Value::Low
        };

        let sum_values = self.number_to_values(result_value);
        let sum_signal = if sum_values.len() == 1 {
            Signal::new_single(sum_values[0])
        } else {
            Signal::new_bus(sum_values)
        };

        result.add_output("SUM".to_string(), sum_signal.clone());
        result.add_output("COUT".to_string(), Signal::new_single(carry_out));
        result.set_delay(self.propagation_delay());

        if let Some(pin) = self.pins.get_mut("SUM") {
            let _ = pin.set_signal(sum_signal);
        }
        if let Some(pin) = self.pins.get_mut("COUT") {
            let _ = pin.set_signal(Signal::new_single(carry_out));
        }

        result
    }

    fn reset(&mut self) {
        for pin in self.pins.values_mut() {
            pin.signal = Signal::unknown(pin.width);
        }
    }

    fn propagation_delay(&self) -> u64 {
        3 // 3 time units for adder
    }
}

impl Adder {
    fn signal_to_number(&self, signal: &Signal) -> u32 {
        let mut number = 0u32;
        for (i, &bit) in signal.values().iter().enumerate() {
            if bit == Value::High && i < 32 {
                number |= 1 << i;
            }
        }
        number
    }

    fn number_to_values(&self, number: u32) -> Vec<Value> {
        let mut values = Vec::new();
        for i in 0..self.width.as_u32() {
            let bit = (number >> i) & 1;
            values.push(if bit == 1 { Value::High } else { Value::Low });
        }
        values
    }
}

impl Propagator for Adder {
    fn propagate(
        &mut self,
        input_pin: &str,
        signal: Signal,
        current_time: Timestamp,
    ) -> UpdateResult {
        if let Some(pin) = self.pins.get_mut(input_pin) {
            let _ = pin.set_signal(signal);
        }
        self.update(current_time)
    }
}

/// Divider component for arithmetic division
#[derive(Debug, Clone, Serialize, Deserialize)]
pub struct Divider {
    id: ComponentId,
    pins: HashMap<String, Pin>,
    width: BusWidth,
}

impl Divider {
    pub fn new(id: ComponentId, width: BusWidth) -> Self {
        let mut pins = HashMap::new();
        pins.insert("DIVIDEND".to_string(), Pin::new_input("DIVIDEND", width));
        pins.insert("DIVISOR".to_string(), Pin::new_input("DIVISOR", width));
        pins.insert("QUOTIENT".to_string(), Pin::new_output("QUOTIENT", width));
        pins.insert("REMAINDER".to_string(), Pin::new_output("REMAINDER", width));

        Divider { id, pins, width }
    }
}

impl Component for Divider {
    fn id(&self) -> ComponentId {
        self.id
    }

    fn name(&self) -> &str {
        "Divider"
    }

    fn pins(&self) -> &HashMap<String, Pin> {
        &self.pins
    }

    fn pins_mut(&mut self) -> &mut HashMap<String, Pin> {
        &mut self.pins
    }

    fn update(&mut self, _current_time: Timestamp) -> UpdateResult {
        let mut result = UpdateResult::new();

        let dividend_signal = &self.pins.get("DIVIDEND").unwrap().signal;
        let divisor_signal = &self.pins.get("DIVISOR").unwrap().signal;

        let dividend = self.signal_to_number(dividend_signal);
        let divisor = self.signal_to_number(divisor_signal);

        let (quotient, remainder) = if divisor == 0 {
            // Division by zero - return error state
            (0, 0)
        } else {
            (dividend / divisor, dividend % divisor)
        };

        let quotient_values = self.number_to_values(quotient);
        let remainder_values = self.number_to_values(remainder);

        let quotient_signal = if quotient_values.len() == 1 {
            Signal::new_single(quotient_values[0])
        } else {
            Signal::new_bus(quotient_values)
        };

        let remainder_signal = if remainder_values.len() == 1 {
            Signal::new_single(remainder_values[0])
        } else {
            Signal::new_bus(remainder_values)
        };

        result.add_output("QUOTIENT".to_string(), quotient_signal.clone());
        result.add_output("REMAINDER".to_string(), remainder_signal.clone());
        result.set_delay(self.propagation_delay());

        if let Some(pin) = self.pins.get_mut("QUOTIENT") {
            let _ = pin.set_signal(quotient_signal);
        }
        if let Some(pin) = self.pins.get_mut("REMAINDER") {
            let _ = pin.set_signal(remainder_signal);
        }

        result
    }

    fn reset(&mut self) {
        for pin in self.pins.values_mut() {
            pin.signal = Signal::unknown(pin.width);
        }
    }

    fn propagation_delay(&self) -> u64 {
        8 // 8 time units for divider (more complex operation)
    }
}

impl Divider {
    fn signal_to_number(&self, signal: &Signal) -> u32 {
        let mut number = 0u32;
        for (i, &bit) in signal.values().iter().enumerate() {
            if bit == Value::High && i < 32 {
                number |= 1 << i;
            }
        }
        number
    }

    fn number_to_values(&self, number: u32) -> Vec<Value> {
        let mut values = Vec::new();
        for i in 0..self.width.as_u32() {
            let bit = (number >> i) & 1;
            values.push(if bit == 1 { Value::High } else { Value::Low });
        }
        values
    }
}

impl Propagator for Divider {
    fn propagate(
        &mut self,
        input_pin: &str,
        signal: Signal,
        current_time: Timestamp,
    ) -> UpdateResult {
        if let Some(pin) = self.pins.get_mut(input_pin) {
            let _ = pin.set_signal(signal);
        }
        self.update(current_time)
    }
}

/// Decoder component for address decoding
#[derive(Debug, Clone, Serialize, Deserialize)]
pub struct Decoder {
    id: ComponentId,
    pins: HashMap<String, Pin>,
    input_width: BusWidth,
    output_count: u32,
}

impl Decoder {
    pub fn new(id: ComponentId, input_width: BusWidth) -> Self {
        let mut pins = HashMap::new();
        let output_count = if input_width.as_u32() >= 32 {
            u32::MAX
        } else {
            1u32 << input_width.as_u32()
        }; // 2^n outputs

        // Address input
        pins.insert("ADDR".to_string(), Pin::new_input("ADDR", input_width));

        // Enable input (optional)
        pins.insert("EN".to_string(), Pin::new_input("EN", BusWidth(1)));

        // Output pins (one for each possible address)
        for i in 0..output_count {
            pins.insert(
                format!("OUT{}", i),
                Pin::new_output(format!("OUT{}", i), BusWidth(1)),
            );
        }

        Decoder {
            id,
            pins,
            input_width,
            output_count,
        }
    }
}

impl Component for Decoder {
    fn id(&self) -> ComponentId {
        self.id
    }

    fn name(&self) -> &str {
        "Decoder"
    }

    fn pins(&self) -> &HashMap<String, Pin> {
        &self.pins
    }

    fn pins_mut(&mut self) -> &mut HashMap<String, Pin> {
        &mut self.pins
    }

    fn update(&mut self, _current_time: Timestamp) -> UpdateResult {
        let mut result = UpdateResult::new();

        let enable = self
            .pins
            .get("EN")
            .map(|pin| pin.signal.as_single().unwrap_or(Value::High))
            .unwrap_or(Value::High);

        if enable == Value::High {
            let addr_signal = &self.pins.get("ADDR").unwrap().signal;
            let selected_output = self.signal_to_address(addr_signal);

            // Set all outputs
            for i in 0..self.output_count {
                let output_value = if i == selected_output {
                    Value::High
                } else {
                    Value::Low
                };

                result.add_output(format!("OUT{}", i), Signal::new_single(output_value));

                if let Some(pin) = self.pins.get_mut(&format!("OUT{}", i)) {
                    let _ = pin.set_signal(Signal::new_single(output_value));
                }
            }
        } else {
            // Disabled - all outputs low
            for i in 0..self.output_count {
                result.add_output(format!("OUT{}", i), Signal::new_single(Value::Low));

                if let Some(pin) = self.pins.get_mut(&format!("OUT{}", i)) {
                    let _ = pin.set_signal(Signal::new_single(Value::Low));
                }
            }
        }

        result.set_delay(self.propagation_delay());
        result
    }

    fn reset(&mut self) {
        for pin in self.pins.values_mut() {
            pin.signal = Signal::unknown(pin.width);
        }
    }

    fn propagation_delay(&self) -> u64 {
        2 // 2 time units for decoder
    }
}

impl Decoder {
    fn signal_to_address(&self, signal: &Signal) -> u32 {
        let mut address = 0u32;
        for (i, &bit) in signal.values().iter().enumerate() {
            if bit == Value::High && i < 32 {
                address |= 1 << i;
            }
        }
        address % self.output_count
    }
}

impl Propagator for Decoder {
    fn propagate(
        &mut self,
        input_pin: &str,
        signal: Signal,
        current_time: Timestamp,
    ) -> UpdateResult {
        if let Some(pin) = self.pins.get_mut(input_pin) {
            let _ = pin.set_signal(signal);
        }
        self.update(current_time)
    }
}

/// Subtractor component for arithmetic subtraction
#[derive(Debug, Clone, Serialize, Deserialize)]
pub struct Subtractor {
    id: ComponentId,
    pins: HashMap<String, Pin>,
    width: BusWidth,
}

impl Subtractor {
    pub fn new(id: ComponentId, width: BusWidth) -> Self {
        let mut pins = HashMap::new();
        pins.insert("A".to_string(), Pin::new_input("A", width));
        pins.insert("B".to_string(), Pin::new_input("B", width));
        pins.insert("BIN".to_string(), Pin::new_input("BIN", BusWidth(1))); // Borrow in
        pins.insert("DIFF".to_string(), Pin::new_output("DIFF", width));
        pins.insert("BOUT".to_string(), Pin::new_output("BOUT", BusWidth(1))); // Borrow out

        Subtractor { id, pins, width }
    }
}

impl Component for Subtractor {
    fn id(&self) -> ComponentId {
        self.id
    }

    fn name(&self) -> &str {
        "Subtractor"
    }

    fn pins(&self) -> &HashMap<String, Pin> {
        &self.pins
    }

    fn pins_mut(&mut self) -> &mut HashMap<String, Pin> {
        &mut self.pins
    }

    fn update(&mut self, _current_time: Timestamp) -> UpdateResult {
        let mut result = UpdateResult::new();

        let a_signal = &self.pins.get("A").unwrap().signal;
        let b_signal = &self.pins.get("B").unwrap().signal;
        let bin = self
            .pins
            .get("BIN")
            .unwrap()
            .signal
            .as_single()
            .unwrap_or(Value::Low);

        let a_value = self.signal_to_number(a_signal);
        let b_value = self.signal_to_number(b_signal);
        let bin_value = if bin == Value::High { 1 } else { 0 };

        // Subtraction: A - B - BIN
        let diff = a_value.wrapping_sub(b_value).wrapping_sub(bin_value);
        let borrow_out = if a_value < (b_value + bin_value) {
            Value::High
        } else {
            Value::Low
        };

        let diff_values = self.number_to_values(diff);
        let diff_signal = if diff_values.len() == 1 {
            Signal::new_single(diff_values[0])
        } else {
            Signal::new_bus(diff_values)
        };

        result.add_output("DIFF".to_string(), diff_signal.clone());
        result.add_output("BOUT".to_string(), Signal::new_single(borrow_out));
        result.set_delay(self.propagation_delay());

        if let Some(pin) = self.pins.get_mut("DIFF") {
            let _ = pin.set_signal(diff_signal);
        }
        if let Some(pin) = self.pins.get_mut("BOUT") {
            let _ = pin.set_signal(Signal::new_single(borrow_out));
        }

        result
    }

    fn reset(&mut self) {
        for pin in self.pins.values_mut() {
            pin.signal = Signal::unknown(pin.width);
        }
    }

    fn propagation_delay(&self) -> u64 {
        3 // 3 time units for subtractor
    }
}

impl Subtractor {
    fn signal_to_number(&self, signal: &Signal) -> u32 {
        let mut number = 0u32;
        for (i, &bit) in signal.values().iter().enumerate() {
            if bit == Value::High && i < 32 {
                number |= 1 << i;
            }
        }
        number
    }

    fn number_to_values(&self, number: u32) -> Vec<Value> {
        let mut values = Vec::new();
        for i in 0..self.width.as_u32() {
            let bit = (number >> i) & 1;
            values.push(if bit == 1 { Value::High } else { Value::Low });
        }
        values
    }
}

impl Propagator for Subtractor {
    fn propagate(
        &mut self,
        input_pin: &str,
        signal: Signal,
        current_time: Timestamp,
    ) -> UpdateResult {
        if let Some(pin) = self.pins.get_mut(input_pin) {
            let _ = pin.set_signal(signal);
        }
        self.update(current_time)
    }
}

/// Power component for circuit power supply
#[derive(Debug, Clone, Serialize, Deserialize)]
pub struct Power {
    id: ComponentId,
    pins: HashMap<String, Pin>,
}

impl Power {
    pub fn new(id: ComponentId) -> Self {
        let mut pins = HashMap::new();
        pins.insert("OUT".to_string(), Pin::new_output("OUT", BusWidth(1)));

        Power { id, pins }
    }
}

impl Component for Power {
    fn id(&self) -> ComponentId {
        self.id
    }

    fn name(&self) -> &str {
        "Power"
    }

    fn pins(&self) -> &HashMap<String, Pin> {
        &self.pins
    }

    fn pins_mut(&mut self) -> &mut HashMap<String, Pin> {
        &mut self.pins
    }

    fn update(&mut self, _current_time: Timestamp) -> UpdateResult {
        let mut result = UpdateResult::new();

        let power_signal = Signal::new_single(Value::High);
        result.add_output("OUT".to_string(), power_signal.clone());

        if let Some(pin) = self.pins.get_mut("OUT") {
            let _ = pin.set_signal(power_signal);
        }

        result
    }

    fn reset(&mut self) {
        // Power stays on during reset
        self.update(Timestamp(0));
    }

    fn propagation_delay(&self) -> u64 {
        0 // No delay for power
    }
}

impl Propagator for Power {
    fn propagate(
        &mut self,
        _input_pin: &str,
        _signal: Signal,
        current_time: Timestamp,
    ) -> UpdateResult {
        // Power doesn't have inputs
        self.update(current_time)
    }
}

/// Ground component for circuit ground reference
#[derive(Debug, Clone, Serialize, Deserialize)]
pub struct Ground {
    id: ComponentId,
    pins: HashMap<String, Pin>,
}

impl Ground {
    pub fn new(id: ComponentId) -> Self {
        let mut pins = HashMap::new();
        pins.insert("OUT".to_string(), Pin::new_output("OUT", BusWidth(1)));

        Ground { id, pins }
    }
}

impl Component for Ground {
    fn id(&self) -> ComponentId {
        self.id
    }

    fn name(&self) -> &str {
        "Ground"
    }

    fn pins(&self) -> &HashMap<String, Pin> {
        &self.pins
    }

    fn pins_mut(&mut self) -> &mut HashMap<String, Pin> {
        &mut self.pins
    }

    fn update(&mut self, _current_time: Timestamp) -> UpdateResult {
        let mut result = UpdateResult::new();

        let ground_signal = Signal::new_single(Value::Low);
        result.add_output("OUT".to_string(), ground_signal.clone());

        if let Some(pin) = self.pins.get_mut("OUT") {
            let _ = pin.set_signal(ground_signal);
        }

        result
    }

    fn reset(&mut self) {
        // Ground stays at low during reset
        self.update(Timestamp(0));
    }

    fn propagation_delay(&self) -> u64 {
        0 // No delay for ground
    }
}

impl Propagator for Ground {
    fn propagate(
        &mut self,
        _input_pin: &str,
        _signal: Signal,
        current_time: Timestamp,
    ) -> UpdateResult {
        // Ground doesn't have inputs
        self.update(current_time)
    }
}

/// Shift Register component for bit shifting and storage
#[derive(Debug, Clone, Serialize, Deserialize)]
pub struct ShiftRegister {
    id: ComponentId,
    pins: HashMap<String, Pin>,
    width: BusWidth,
    shift_type: String, // "left", "right", "logical", "arithmetic"
    stored_data: Vec<Value>,
}

impl ShiftRegister {
    pub fn new(id: ComponentId, width: BusWidth, shift_type: String) -> Self {
        let mut pins = HashMap::new();
        pins.insert("D".to_string(), Pin::new_input("D", width)); // Data input
        pins.insert("CLK".to_string(), Pin::new_input("CLK", BusWidth(1))); // Clock
        pins.insert("EN".to_string(), Pin::new_input("EN", BusWidth(1))); // Enable
        pins.insert("CLR".to_string(), Pin::new_input("CLR", BusWidth(1))); // Clear
        pins.insert("SIN".to_string(), Pin::new_input("SIN", BusWidth(1))); // Shift input
        pins.insert("Q".to_string(), Pin::new_output("Q", width)); // Data output
        pins.insert("SOUT".to_string(), Pin::new_output("SOUT", BusWidth(1))); // Shift output

        ShiftRegister {
            id,
            pins,
            width,
            shift_type,
            stored_data: vec![Value::Unknown; width.as_u32() as usize],
        }
    }
}

impl Component for ShiftRegister {
    fn id(&self) -> ComponentId {
        self.id
    }

    fn name(&self) -> &str {
        "Shift Register"
    }

    fn pins(&self) -> &HashMap<String, Pin> {
        &self.pins
    }

    fn pins_mut(&mut self) -> &mut HashMap<String, Pin> {
        &mut self.pins
    }

    fn update(&mut self, _current_time: Timestamp) -> UpdateResult {
        let mut result = UpdateResult::new();

        // Output current stored data
        let output_signal = if self.stored_data.len() == 1 {
            Signal::new_single(self.stored_data[0])
        } else {
            Signal::new_bus(self.stored_data.clone())
        };

        let shift_out = self.stored_data.first().cloned().unwrap_or(Value::Unknown);

        result.add_output("Q".to_string(), output_signal.clone());
        result.add_output("SOUT".to_string(), Signal::new_single(shift_out));
        result.set_delay(self.propagation_delay());

        if let Some(pin) = self.pins.get_mut("Q") {
            let _ = pin.set_signal(output_signal);
        }
        if let Some(pin) = self.pins.get_mut("SOUT") {
            let _ = pin.set_signal(Signal::new_single(shift_out));
        }

        result
    }

    fn reset(&mut self) {
        self.stored_data = vec![Value::Unknown; self.width.as_u32() as usize];
        for pin in self.pins.values_mut() {
            pin.signal = Signal::unknown(pin.width);
        }
    }

    fn propagation_delay(&self) -> u64 {
        3 // 3 time units for shift register
    }

    fn is_sequential(&self) -> bool {
        true
    }

    fn clock_edge(&mut self, edge: ClockEdge, _current_time: Timestamp) -> UpdateResult {
        if edge == ClockEdge::Rising {
            let enable = self
                .pins
                .get("EN")
                .map(|pin| pin.signal.as_single().unwrap_or(Value::High))
                .unwrap_or(Value::High);
            let clear = self
                .pins
                .get("CLR")
                .map(|pin| pin.signal.as_single().unwrap_or(Value::Low))
                .unwrap_or(Value::Low);

            if clear == Value::High {
                self.stored_data = vec![Value::Low; self.width.as_u32() as usize];
            } else if enable == Value::High {
                let shift_in = self
                    .pins
                    .get("SIN")
                    .map(|pin| pin.signal.as_single().unwrap_or(Value::Low))
                    .unwrap_or(Value::Low);

                // Perform shift operation (simplified - right shift)
                self.stored_data.insert(0, shift_in);
                if self.stored_data.len() > self.width.as_u32() as usize {
                    self.stored_data.truncate(self.width.as_u32() as usize);
                }
            }

            return self.update(Timestamp(0));
        }

        UpdateResult::new()
    }
}

impl Propagator for ShiftRegister {
    fn propagate(
        &mut self,
        input_pin: &str,
        signal: Signal,
        current_time: Timestamp,
    ) -> UpdateResult {
        if let Some(pin) = self.pins.get_mut(input_pin) {
            let _ = pin.set_signal(signal.clone());
        }

        // For clock input, check for edges
        if input_pin == "CLK" {
            if let Some(new_value) = signal.as_single() {
                if new_value == Value::High {
                    return self.clock_edge(ClockEdge::Rising, current_time);
                }
            }
        }

        UpdateResult::new()
    }
}

/// Multiplier component for arithmetic multiplication
#[derive(Debug, Clone, Serialize, Deserialize)]
pub struct Multiplier {
    id: ComponentId,
    pins: HashMap<String, Pin>,
    width: BusWidth,
}

impl Multiplier {
    pub fn new(id: ComponentId, width: BusWidth) -> Self {
        let mut pins = HashMap::new();
        pins.insert("A".to_string(), Pin::new_input("A", width));
        pins.insert("B".to_string(), Pin::new_input("B", width));
        pins.insert(
            "PRODUCT".to_string(),
            Pin::new_output("PRODUCT", BusWidth(width.as_u32() * 2)),
        ); // Double width output

        Multiplier { id, pins, width }
    }
}

impl Component for Multiplier {
    fn id(&self) -> ComponentId {
        self.id
    }

    fn name(&self) -> &str {
        "Multiplier"
    }

    fn pins(&self) -> &HashMap<String, Pin> {
        &self.pins
    }

    fn pins_mut(&mut self) -> &mut HashMap<String, Pin> {
        &mut self.pins
    }

    fn update(&mut self, _current_time: Timestamp) -> UpdateResult {
        let mut result = UpdateResult::new();

        let a_signal = &self.pins.get("A").unwrap().signal;
        let b_signal = &self.pins.get("B").unwrap().signal;

        let a_value = self.signal_to_number(a_signal) as u64;
        let b_value = self.signal_to_number(b_signal) as u64;

        let product = a_value * b_value;
        let product_values = self.number_to_values(product);

        let product_signal = if product_values.len() == 1 {
            Signal::new_single(product_values[0])
        } else {
            Signal::new_bus(product_values)
        };

        result.add_output("PRODUCT".to_string(), product_signal.clone());
        result.set_delay(self.propagation_delay());

        if let Some(pin) = self.pins.get_mut("PRODUCT") {
            let _ = pin.set_signal(product_signal);
        }

        result
    }

    fn reset(&mut self) {
        for pin in self.pins.values_mut() {
            pin.signal = Signal::unknown(pin.width);
        }
    }

    fn propagation_delay(&self) -> u64 {
        6 // 6 time units for multiplier (more complex operation)
    }
}

impl Multiplier {
    fn signal_to_number(&self, signal: &Signal) -> u32 {
        let mut number = 0u32;
        for (i, &bit) in signal.values().iter().enumerate() {
            if bit == Value::High && i < 32 {
                number |= 1 << i;
            }
        }
        number
    }

    fn number_to_values(&self, number: u64) -> Vec<Value> {
        let mut values = Vec::new();
        let output_width = self.width.as_u32() * 2;
        for i in 0..output_width {
            let bit = (number >> i) & 1;
            values.push(if bit == 1 { Value::High } else { Value::Low });
        }
        values
    }
}

impl Propagator for Multiplier {
    fn propagate(
        &mut self,
        input_pin: &str,
        signal: Signal,
        current_time: Timestamp,
    ) -> UpdateResult {
        if let Some(pin) = self.pins.get_mut(input_pin) {
            let _ = pin.set_signal(signal);
        }
        self.update(current_time)
    }
}

/// Comparator component for value comparison
#[derive(Debug, Clone, Serialize, Deserialize)]
pub struct Comparator {
    id: ComponentId,
    pins: HashMap<String, Pin>,
    width: BusWidth,
}

impl Comparator {
    pub fn new(id: ComponentId, width: BusWidth) -> Self {
        let mut pins = HashMap::new();
        pins.insert("A".to_string(), Pin::new_input("A", width));
        pins.insert("B".to_string(), Pin::new_input("B", width));
        pins.insert("EQ".to_string(), Pin::new_output("EQ", BusWidth(1))); // A == B
        pins.insert("GT".to_string(), Pin::new_output("GT", BusWidth(1))); // A > B
        pins.insert("LT".to_string(), Pin::new_output("LT", BusWidth(1))); // A < B

        Comparator { id, pins, width }
    }
}

impl Component for Comparator {
    fn id(&self) -> ComponentId {
        self.id
    }

    fn name(&self) -> &str {
        "Comparator"
    }

    fn pins(&self) -> &HashMap<String, Pin> {
        &self.pins
    }

    fn pins_mut(&mut self) -> &mut HashMap<String, Pin> {
        &mut self.pins
    }

    fn update(&mut self, _current_time: Timestamp) -> UpdateResult {
        let mut result = UpdateResult::new();

        let a_signal = &self.pins.get("A").unwrap().signal;
        let b_signal = &self.pins.get("B").unwrap().signal;

        let a_value = self.signal_to_number(a_signal);
        let b_value = self.signal_to_number(b_signal);

        let eq = if a_value == b_value {
            Value::High
        } else {
            Value::Low
        };
        let gt = if a_value > b_value {
            Value::High
        } else {
            Value::Low
        };
        let lt = if a_value < b_value {
            Value::High
        } else {
            Value::Low
        };

        result.add_output("EQ".to_string(), Signal::new_single(eq));
        result.add_output("GT".to_string(), Signal::new_single(gt));
        result.add_output("LT".to_string(), Signal::new_single(lt));
        result.set_delay(self.propagation_delay());

        if let Some(pin) = self.pins.get_mut("EQ") {
            let _ = pin.set_signal(Signal::new_single(eq));
        }
        if let Some(pin) = self.pins.get_mut("GT") {
            let _ = pin.set_signal(Signal::new_single(gt));
        }
        if let Some(pin) = self.pins.get_mut("LT") {
            let _ = pin.set_signal(Signal::new_single(lt));
        }

        result
    }

    fn reset(&mut self) {
        for pin in self.pins.values_mut() {
            pin.signal = Signal::unknown(pin.width);
        }
    }

    fn propagation_delay(&self) -> u64 {
        2 // 2 time units for comparator
    }
}

impl Comparator {
    fn signal_to_number(&self, signal: &Signal) -> u32 {
        let mut number = 0u32;
        for (i, &bit) in signal.values().iter().enumerate() {
            if bit == Value::High && i < 32 {
                number |= 1 << i;
            }
        }
        number
    }
}

impl Propagator for Comparator {
    fn propagate(
        &mut self,
        input_pin: &str,
        signal: Signal,
        current_time: Timestamp,
    ) -> UpdateResult {
        if let Some(pin) = self.pins.get_mut(input_pin) {
            let _ = pin.set_signal(signal);
        }
        self.update(current_time)
    }
}

/// Keyboard component for input
#[derive(Debug, Clone)]
pub struct Keyboard {
    id: ComponentId,
    pins: HashMap<String, Pin>,
    current_value: u8, // Current key value
}

impl Keyboard {
    pub fn new(id: ComponentId) -> Self {
        let mut pins = HashMap::new();
        pins.insert("OUT".to_string(), Pin::new_output("OUT", BusWidth(8)));
        pins.insert("AVAIL".to_string(), Pin::new_output("AVAIL", BusWidth(1)));
        pins.insert("ACK".to_string(), Pin::new_input("ACK", BusWidth(1)));

        Keyboard {
            id,
            pins,
            current_value: 0,
        }
    }
}

impl Component for Keyboard {
    fn id(&self) -> ComponentId {
        self.id
    }

    fn name(&self) -> &str {
        "Keyboard"
    }

    fn pins(&self) -> &HashMap<String, Pin> {
        &self.pins
    }

    fn pins_mut(&mut self) -> &mut HashMap<String, Pin> {
        &mut self.pins
    }

    fn get_pin(&self, name: &str) -> Option<&Pin> {
        self.pins.get(name)
    }

    fn get_pin_mut(&mut self, name: &str) -> Option<&mut Pin> {
        self.pins.get_mut(name)
    }

    fn update(&mut self, _current_time: Timestamp) -> UpdateResult {
        let mut result = UpdateResult::new();

        // Output current keyboard value as an 8-bit signal
        let value_bits: Vec<Value> = (0..8)
            .map(|i| {
                if (self.current_value >> i) & 1 == 1 {
                    Value::High
                } else {
                    Value::Low
                }
            })
            .collect();
        result
            .outputs
            .insert("OUT".to_string(), Signal::new_bus(value_bits));

        // Set AVAIL signal to indicate data is available
        result.outputs.insert(
            "AVAIL".to_string(),
            Signal::new_single(if self.current_value != 0 {
                Value::High
            } else {
                Value::Low
            }),
        );

        result
    }

    fn reset(&mut self) {
        for pin in self.pins.values_mut() {
            pin.signal = Signal::unknown(pin.width);
        }
        self.current_value = 0;
    }

    fn propagation_delay(&self) -> u64 {
        0 // No delay for keyboard
    }
}

impl Propagator for Keyboard {
    fn propagate(
        &mut self,
        input_pin: &str,
        signal: Signal,
        current_time: Timestamp,
    ) -> UpdateResult {
        if input_pin == "ACK" && signal.as_single() == Some(Value::High) {
            // Acknowledge received, clear current value
            self.current_value = 0;
        }
        self.update(current_time)
    }
}

/// Hex Digit Display component for displaying hexadecimal values
#[derive(Debug, Clone)]
pub struct HexDigitDisplay {
    id: ComponentId,
    pins: HashMap<String, Pin>,
}

impl HexDigitDisplay {
    pub fn new(id: ComponentId) -> Self {
        let mut pins = HashMap::new();
        pins.insert("IN".to_string(), Pin::new_input("IN", BusWidth(4)));

        HexDigitDisplay { id, pins }
    }
}

impl Component for HexDigitDisplay {
    fn id(&self) -> ComponentId {
        self.id
    }

    fn name(&self) -> &str {
        "Hex Digit Display"
    }

    fn pins(&self) -> &HashMap<String, Pin> {
        &self.pins
    }

    fn pins_mut(&mut self) -> &mut HashMap<String, Pin> {
        &mut self.pins
    }

    fn get_pin(&self, name: &str) -> Option<&Pin> {
        self.pins.get(name)
    }

    fn get_pin_mut(&mut self, name: &str) -> Option<&mut Pin> {
        self.pins.get_mut(name)
    }

    fn update(&mut self, _current_time: Timestamp) -> UpdateResult {
        // Hex displays don't produce outputs, they just display input
        UpdateResult::new()
    }

    fn reset(&mut self) {
        for pin in self.pins.values_mut() {
            pin.signal = Signal::unknown(pin.width);
        }
    }

    fn propagation_delay(&self) -> u64 {
        0 // No delay for displays
    }
}

impl Propagator for HexDigitDisplay {
    fn propagate(
        &mut self,
        input_pin: &str,
        signal: Signal,
        current_time: Timestamp,
    ) -> UpdateResult {
        if let Some(pin) = self.pins.get_mut(input_pin) {
            let _ = pin.set_signal(signal);
        }
        self.update(current_time)
    }
}

/// Telnet component for network communication
#[derive(Debug, Clone)]
pub struct Telnet {
    id: ComponentId,
    pins: HashMap<String, Pin>,
}

impl Telnet {
    pub fn new(id: ComponentId) -> Self {
        let mut pins = HashMap::new();
        pins.insert("IN".to_string(), Pin::new_input("IN", BusWidth(8)));
        pins.insert("OUT".to_string(), Pin::new_output("OUT", BusWidth(8)));
        pins.insert("SEND".to_string(), Pin::new_input("SEND", BusWidth(1)));
        pins.insert("RECV".to_string(), Pin::new_output("RECV", BusWidth(1)));

        Telnet { id, pins }
    }
}

impl Component for Telnet {
    fn id(&self) -> ComponentId {
        self.id
    }

    fn name(&self) -> &str {
        "Telnet"
    }

    fn pins(&self) -> &HashMap<String, Pin> {
        &self.pins
    }

    fn pins_mut(&mut self) -> &mut HashMap<String, Pin> {
        &mut self.pins
    }

    fn get_pin(&self, name: &str) -> Option<&Pin> {
        self.pins.get(name)
    }

    fn get_pin_mut(&mut self, name: &str) -> Option<&mut Pin> {
        self.pins.get_mut(name)
    }

    fn update(&mut self, _current_time: Timestamp) -> UpdateResult {
        let mut result = UpdateResult::new();

        // For simulation purposes, echo input to output
        if let Some(input_pin) = self.pins.get("IN") {
            result
                .outputs
                .insert("OUT".to_string(), input_pin.signal.clone());
        }

        // Signal that we're ready to receive (simplified)
        result
            .outputs
            .insert("RECV".to_string(), Signal::new_single(Value::High));

        result
    }

    fn reset(&mut self) {
        for pin in self.pins.values_mut() {
            pin.signal = Signal::unknown(pin.width);
        }
    }

    fn propagation_delay(&self) -> u64 {
        0 // No delay for telnet
    }
}

impl Propagator for Telnet {
    fn propagate(
        &mut self,
        input_pin: &str,
        signal: Signal,
        current_time: Timestamp,
    ) -> UpdateResult {
        if let Some(pin) = self.pins.get_mut(input_pin) {
            let _ = pin.set_signal(signal);
        }
        self.update(current_time)
    }
}

/// TTY (Terminal/Teletypewriter) component for console I/O
#[derive(Debug, Clone)]
pub struct Tty {
    id: ComponentId,
    pins: HashMap<String, Pin>,
}

impl Tty {
    pub fn new(id: ComponentId) -> Self {
        let mut pins = HashMap::new();
        pins.insert("IN".to_string(), Pin::new_input("IN", BusWidth(8)));
        pins.insert("OUT".to_string(), Pin::new_output("OUT", BusWidth(8)));
        pins.insert("WRITE".to_string(), Pin::new_input("WRITE", BusWidth(1)));
        pins.insert("READ".to_string(), Pin::new_input("read", BusWidth(1)));
        pins.insert("READY".to_string(), Pin::new_output("READY", BusWidth(1)));

        Tty { id, pins }
    }
}

impl Component for Tty {
    fn id(&self) -> ComponentId {
        self.id
    }

    fn name(&self) -> &str {
        "TTY"
    }

    fn pins(&self) -> &HashMap<String, Pin> {
        &self.pins
    }

    fn pins_mut(&mut self) -> &mut HashMap<String, Pin> {
        &mut self.pins
    }

    fn get_pin(&self, name: &str) -> Option<&Pin> {
        self.pins.get(name)
    }

    fn get_pin_mut(&mut self, name: &str) -> Option<&mut Pin> {
        self.pins.get_mut(name)
    }

    fn update(&mut self, _current_time: Timestamp) -> UpdateResult {
        let mut result = UpdateResult::new();

        // For simulation purposes, echo input to output and signal ready
        if let Some(input_pin) = self.pins.get("IN") {
            result
                .outputs
                .insert("OUT".to_string(), input_pin.signal.clone());
        }

        // Signal that TTY is ready
        result
            .outputs
            .insert("READY".to_string(), Signal::new_single(Value::High));

        result
    }

    fn reset(&mut self) {
        for pin in self.pins.values_mut() {
            pin.signal = Signal::unknown(pin.width);
        }
    }

    fn propagation_delay(&self) -> u64 {
        0 // No delay for TTY
    }
}

impl Propagator for Tty {
    fn propagate(
        &mut self,
        input_pin: &str,
        signal: Signal,
        current_time: Timestamp,
    ) -> UpdateResult {
        if let Some(pin) = self.pins.get_mut(input_pin) {
            let _ = pin.set_signal(signal);
        }
        self.update(current_time)
    }
}

/// RGB Video component for video display
#[derive(Debug, Clone)]
pub struct RgbVideo {
    id: ComponentId,
    pins: HashMap<String, Pin>,
}

impl RgbVideo {
    pub fn new(id: ComponentId) -> Self {
        let mut pins = HashMap::new();
        pins.insert("R".to_string(), Pin::new_input("R", BusWidth(8)));
        pins.insert("G".to_string(), Pin::new_input("G", BusWidth(8)));
        pins.insert("B".to_string(), Pin::new_input("B", BusWidth(8)));
        pins.insert("HSYNC".to_string(), Pin::new_input("HSYNC", BusWidth(1)));
        pins.insert("VSYNC".to_string(), Pin::new_input("VSYNC", BusWidth(1)));

        RgbVideo { id, pins }
    }
}

impl Component for RgbVideo {
    fn id(&self) -> ComponentId {
        self.id
    }

    fn name(&self) -> &str {
        "RGB Video"
    }

    fn pins(&self) -> &HashMap<String, Pin> {
        &self.pins
    }

    fn pins_mut(&mut self) -> &mut HashMap<String, Pin> {
        &mut self.pins
    }

    fn get_pin(&self, name: &str) -> Option<&Pin> {
        self.pins.get(name)
    }

    fn get_pin_mut(&mut self, name: &str) -> Option<&mut Pin> {
        self.pins.get_mut(name)
    }

    fn update(&mut self, _current_time: Timestamp) -> UpdateResult {
        // Video displays don't produce outputs, they just display input
        UpdateResult::new()
    }

    fn reset(&mut self) {
        for pin in self.pins.values_mut() {
            pin.signal = Signal::unknown(pin.width);
        }
    }

    fn propagation_delay(&self) -> u64 {
        0 // No delay for video display
    }
}

impl Propagator for RgbVideo {
    fn propagate(
        &mut self,
        input_pin: &str,
        signal: Signal,
        current_time: Timestamp,
    ) -> UpdateResult {
        if let Some(pin) = self.pins.get_mut(input_pin) {
            let _ = pin.set_signal(signal);
        }
        self.update(current_time)
    }
}

// ===== COMPLETE COMPONENT PARITY IMPLEMENTATION: MISSING JAVA COMPONENTS =====

/// BitAdder - Single bit full adder with carry
#[derive(Debug, Clone)]
pub struct BitAdder {
    id: ComponentId,
    pins: HashMap<String, Pin>,
}

impl BitAdder {
    pub fn new(id: ComponentId) -> Self {
        let mut pins = HashMap::new();
        pins.insert("A".to_string(), Pin::new_input("A", BusWidth(1)));
        pins.insert("B".to_string(), Pin::new_input("B", BusWidth(1)));
        pins.insert(
            "CarryIn".to_string(),
            Pin::new_input("CarryIn", BusWidth(1)),
        );
        pins.insert("Sum".to_string(), Pin::new_output("Sum", BusWidth(1)));
        pins.insert(
            "CarryOut".to_string(),
            Pin::new_output("CarryOut", BusWidth(1)),
        );

        Self { id, pins }
    }
}

impl Component for BitAdder {
    fn id(&self) -> ComponentId {
        self.id
    }

    fn name(&self) -> &str {
        "Bit Adder"
    }

    fn pins(&self) -> &HashMap<String, Pin> {
        &self.pins
    }

    fn pins_mut(&mut self) -> &mut HashMap<String, Pin> {
        &mut self.pins
    }

    fn get_pin(&self, name: &str) -> Option<&Pin> {
        self.pins.get(name)
    }

    fn get_pin_mut(&mut self, name: &str) -> Option<&mut Pin> {
        self.pins.get_mut(name)
    }

    fn update(&mut self, _current_time: Timestamp) -> UpdateResult {
        let a = self.pins["A"].signal.as_single().unwrap_or(Value::Unknown);
        let b = self.pins["B"].signal.as_single().unwrap_or(Value::Unknown);
        let carry_in = self.pins["CarryIn"]
            .signal
            .as_single()
            .unwrap_or(Value::Unknown);

        let (sum, carry_out) = match (a, b, carry_in) {
            (Value::Low, Value::Low, Value::Low) => (Value::Low, Value::Low),
            (Value::Low, Value::Low, Value::High) => (Value::High, Value::Low),
            (Value::Low, Value::High, Value::Low) => (Value::High, Value::Low),
            (Value::Low, Value::High, Value::High) => (Value::Low, Value::High),
            (Value::High, Value::Low, Value::Low) => (Value::High, Value::Low),
            (Value::High, Value::Low, Value::High) => (Value::Low, Value::High),
            (Value::High, Value::High, Value::Low) => (Value::Low, Value::High),
            (Value::High, Value::High, Value::High) => (Value::High, Value::High),
            _ => (Value::Unknown, Value::Unknown),
        };

        let mut outputs = HashMap::new();
        outputs.insert("Sum".to_string(), Signal::new_single(sum));
        outputs.insert("CarryOut".to_string(), Signal::new_single(carry_out));

        UpdateResult {
            outputs,
            delay: 1,
            state_changed: true,
        }
    }

    fn reset(&mut self) {
        for pin in self.pins.values_mut() {
            pin.signal = Signal::unknown(pin.width);
        }
    }
}

/// Negator - Two's complement negator
#[derive(Debug, Clone)]
pub struct Negator {
    id: ComponentId,
    pins: HashMap<String, Pin>,
    width: BusWidth,
}

impl Negator {
    pub fn new(id: ComponentId, width: BusWidth) -> Self {
        let mut pins = HashMap::new();
        pins.insert("Input".to_string(), Pin::new_input("Input", width));
        pins.insert("Output".to_string(), Pin::new_output("Output", width));

        Self { id, pins, width }
    }
}

impl Component for Negator {
    fn id(&self) -> ComponentId {
        self.id
    }

    fn name(&self) -> &str {
        "Negator"
    }

    fn pins(&self) -> &HashMap<String, Pin> {
        &self.pins
    }

    fn pins_mut(&mut self) -> &mut HashMap<String, Pin> {
        &mut self.pins
    }

    fn get_pin(&self, name: &str) -> Option<&Pin> {
        self.pins.get(name)
    }

    fn get_pin_mut(&mut self, name: &str) -> Option<&mut Pin> {
        self.pins.get_mut(name)
    }

    fn update(&mut self, _current_time: Timestamp) -> UpdateResult {
        let input_signal = &self.pins["Input"].signal;

<<<<<<< HEAD
        let output_value = if let Some(value) = input_signal.as_single() {
            match value {
=======
        let output_signal = if let Some(value) = input_signal.as_single() {
            let inverted_value = match value {
>>>>>>> 72dd0a85
                Value::Low => Value::High,
                Value::High => Value::Low,
                _ => Value::Unknown,
            };
            Signal::new_single(inverted_value)
        } else {
            // For multi-bit values, perform two's complement
<<<<<<< HEAD
            let input_signal = &self.pins["Input"].signal;
            let input_val = input_signal.to_u64().unwrap_or(0) as u32;
            let max_val = (1u32 << self.width.0) - 1;
            let negated = (!input_val + 1) & max_val;
            if negated == 0 {
                Value::Low
            } else {
                Value::High
=======
            if let Some(input_val) = input_signal.to_u64() {
                let max_val = (1u64 << self.width.0) - 1;
                let negated = (!input_val + 1) & max_val;
                Signal::from_u64(negated, self.width)
            } else {
                Signal::new_single(Value::Unknown)
>>>>>>> 72dd0a85
            }
        };

        let mut outputs = HashMap::new();
        outputs.insert("Output".to_string(), output_signal);

        UpdateResult {
            outputs,
            delay: 1,
            state_changed: true,
        }
    }

    fn reset(&mut self) {
        for pin in self.pins.values_mut() {
            pin.signal = Signal::unknown(pin.width);
        }
    }
}

/// Buffer - Simple signal buffer/amplifier
#[derive(Debug, Clone)]
pub struct Buffer {
    id: ComponentId,
    pins: HashMap<String, Pin>,
}

impl Buffer {
    pub fn new(id: ComponentId, width: BusWidth) -> Self {
        let mut pins = HashMap::new();
        pins.insert("Input".to_string(), Pin::new_input("Input", width));
        pins.insert("Output".to_string(), Pin::new_output("Output", width));

        Self { id, pins }
    }
}

impl Component for Buffer {
    fn id(&self) -> ComponentId {
        self.id
    }

    fn name(&self) -> &str {
        "Buffer"
    }

    fn pins(&self) -> &HashMap<String, Pin> {
        &self.pins
    }

    fn pins_mut(&mut self) -> &mut HashMap<String, Pin> {
        &mut self.pins
    }

    fn get_pin(&self, name: &str) -> Option<&Pin> {
        self.pins.get(name)
    }

    fn get_pin_mut(&mut self, name: &str) -> Option<&mut Pin> {
        self.pins.get_mut(name)
    }

    fn update(&mut self, _current_time: Timestamp) -> UpdateResult {
        let input_signal = self.pins["Input"].signal.clone();

        let mut outputs = HashMap::new();
        outputs.insert("Output".to_string(), input_signal);

        UpdateResult {
            outputs,
            delay: 1,
            state_changed: true,
        }
    }

    fn reset(&mut self) {
        for pin in self.pins.values_mut() {
            pin.signal = Signal::unknown(pin.width);
        }
    }
}

/// BitExtender - Sign or zero extend bit width
#[derive(Debug, Clone)]
pub struct BitExtender {
    id: ComponentId,
    pins: HashMap<String, Pin>,
    input_width: BusWidth,
    output_width: BusWidth,
    signed_extend: bool,
}

impl BitExtender {
    pub fn new(
        id: ComponentId,
        input_width: BusWidth,
        output_width: BusWidth,
        signed_extend: bool,
    ) -> Self {
        let mut pins = HashMap::new();
        pins.insert("Input".to_string(), Pin::new_input("Input", input_width));
        pins.insert(
            "Output".to_string(),
            Pin::new_output("Output", output_width),
        );

        Self {
            id,
            pins,
            input_width,
            output_width,
            signed_extend,
        }
    }
}

impl Component for BitExtender {
    fn id(&self) -> ComponentId {
        self.id
    }

    fn name(&self) -> &str {
        "Bit Extender"
    }

    fn pins(&self) -> &HashMap<String, Pin> {
        &self.pins
    }

    fn pins_mut(&mut self) -> &mut HashMap<String, Pin> {
        &mut self.pins
    }

    fn get_pin(&self, name: &str) -> Option<&Pin> {
        self.pins.get(name)
    }

    fn get_pin_mut(&mut self, name: &str) -> Option<&mut Pin> {
        self.pins.get_mut(name)
    }

    fn update(&mut self, _current_time: Timestamp) -> UpdateResult {
        let input_value = self.pins["Input"].signal.to_u64().unwrap_or(0) as u32;

        let output_value = if self.signed_extend && self.input_width.0 > 0 {
            // Sign extend
            let sign_bit = 1u32 << (self.input_width.0 - 1);
            if (input_value & sign_bit) != 0 {
                // Negative number - extend with 1s
                let mask = (1u32 << self.output_width.0) - (1u32 << self.input_width.0);
                input_value | mask
            } else {
                // Positive number - extend with 0s
                input_value
            }
        } else {
            // Zero extend
            input_value
        };

<<<<<<< HEAD
        let output_signal = Signal::new_single(Value::Unknown);
=======
        let output_signal = Signal::from_u64(output_value as u64, self.output_width);
>>>>>>> 72dd0a85

        let mut outputs = HashMap::new();
        outputs.insert("Output".to_string(), output_signal);

        UpdateResult {
            outputs,
            delay: 1,
            state_changed: true,
        }
    }

    fn reset(&mut self) {
        for pin in self.pins.values_mut() {
            pin.signal = Signal::unknown(pin.width);
        }
    }
}

/// BitSelector - Select specific bits from input
#[derive(Debug, Clone)]
pub struct BitSelector {
    id: ComponentId,
    pins: HashMap<String, Pin>,
    input_width: BusWidth,
    output_width: BusWidth,
    select_bits: Vec<u32>,
}

impl BitSelector {
    pub fn new(id: ComponentId, input_width: BusWidth, select_bits: Vec<u32>) -> Self {
        let output_width = BusWidth(select_bits.len() as u32);
        let mut pins = HashMap::new();
        pins.insert("Input".to_string(), Pin::new_input("Input", input_width));
        pins.insert(
            "Output".to_string(),
            Pin::new_output("Output", output_width),
        );

        Self {
            id,
            pins,
            input_width,
            output_width,
            select_bits,
        }
    }
}

impl Component for BitSelector {
    fn id(&self) -> ComponentId {
        self.id
    }

    fn name(&self) -> &str {
        "Bit Selector"
    }

    fn pins(&self) -> &HashMap<String, Pin> {
        &self.pins
    }

    fn pins_mut(&mut self) -> &mut HashMap<String, Pin> {
        &mut self.pins
    }

    fn get_pin(&self, name: &str) -> Option<&Pin> {
        self.pins.get(name)
    }

    fn get_pin_mut(&mut self, name: &str) -> Option<&mut Pin> {
        self.pins.get_mut(name)
    }

    fn update(&mut self, _current_time: Timestamp) -> UpdateResult {
        let input_value = self.pins["Input"].signal.to_u64().unwrap_or(0) as u32;

        let mut output_value = 0u32;
        for (i, &bit_index) in self.select_bits.iter().enumerate() {
            if bit_index < self.input_width.0 {
                let bit = (input_value >> bit_index) & 1;
                output_value |= bit << i;
            }
        }

<<<<<<< HEAD
        let output_signal = Signal::new_single(Value::Unknown);
=======
        let output_signal = Signal::from_u64(output_value as u64, self.output_width);
>>>>>>> 72dd0a85

        let mut outputs = HashMap::new();
        outputs.insert("Output".to_string(), output_signal);

        UpdateResult {
            outputs,
            delay: 1,
            state_changed: true,
        }
    }

    fn reset(&mut self) {
        for pin in self.pins.values_mut() {
            pin.signal = Signal::unknown(pin.width);
        }
    }
}

/// PriorityEncoder - Encode highest priority active input
#[derive(Debug, Clone)]
pub struct PriorityEncoder {
    id: ComponentId,
    pins: HashMap<String, Pin>,
    input_count: u32,
    output_width: BusWidth,
}

impl PriorityEncoder {
    pub fn new(id: ComponentId, input_count: u32) -> Self {
        let output_width = BusWidth((input_count as f32).log2().ceil() as u32);
        let mut pins = HashMap::new();

        for i in 0..input_count {
            pins.insert(
                format!("I{}", i),
<<<<<<< HEAD
                Pin::new_input(&format!("I{}", i), BusWidth(1)),
=======
                Pin::new_input(format!("I{}", i), BusWidth(1)),
>>>>>>> 72dd0a85
            );
        }
        pins.insert(
            "Output".to_string(),
            Pin::new_output("Output", output_width),
        );
        pins.insert("Valid".to_string(), Pin::new_output("Valid", BusWidth(1)));

        Self {
            id,
            pins,
            input_count,
            output_width,
        }
    }
}

impl Component for PriorityEncoder {
    fn id(&self) -> ComponentId {
        self.id
    }

    fn name(&self) -> &str {
        "Priority Encoder"
    }

    fn pins(&self) -> &HashMap<String, Pin> {
        &self.pins
    }

    fn pins_mut(&mut self) -> &mut HashMap<String, Pin> {
        &mut self.pins
    }

    fn get_pin(&self, name: &str) -> Option<&Pin> {
        self.pins.get(name)
    }

    fn get_pin_mut(&mut self, name: &str) -> Option<&mut Pin> {
        self.pins.get_mut(name)
    }

    fn update(&mut self, _current_time: Timestamp) -> UpdateResult {
        let mut encoded_value = 0u32;
        let mut valid = false;

        // Find highest priority (highest index) active input
        for i in (0..self.input_count).rev() {
            let input_name = format!("I{}", i);
            if let Some(pin) = self.pins.get(&input_name) {
                if pin.signal.as_single() == Some(Value::High) {
                    encoded_value = i;
                    valid = true;
                    break;
                }
            }
        }

        let mut outputs = HashMap::new();
<<<<<<< HEAD
        outputs.insert("Output".to_string(), Signal::new_single(Value::Unknown));
=======
        outputs.insert(
            "Output".to_string(),
            Signal::from_u64(encoded_value as u64, self.output_width),
        );
>>>>>>> 72dd0a85
        outputs.insert(
            "Valid".to_string(),
            Signal::new_single(if valid { Value::High } else { Value::Low }),
        );

        UpdateResult {
            outputs,
            delay: 1,
            state_changed: true,
        }
    }

    fn reset(&mut self) {
        for pin in self.pins.values_mut() {
            pin.signal = Signal::unknown(pin.width);
        }
    }
}

/// Rom - Read-only memory
#[derive(Debug, Clone)]
pub struct Rom {
    id: ComponentId,
    pins: HashMap<String, Pin>,
    data: Vec<u32>,
    addr_width: BusWidth,
    data_width: BusWidth,
}

impl Rom {
    pub fn new(id: ComponentId, addr_width: BusWidth, data_width: BusWidth) -> Self {
        let size = 1usize << addr_width.0;
        let mut pins = HashMap::new();
        pins.insert("Address".to_string(), Pin::new_input("Address", addr_width));
        pins.insert("Data".to_string(), Pin::new_output("Data", data_width));
        pins.insert("OE".to_string(), Pin::new_input("OE", BusWidth(1)));

        Self {
            id,
            pins,
            data: vec![0; size],
            addr_width,
            data_width,
        }
    }

    pub fn load_data(&mut self, data: Vec<u32>) {
        let max_size = 1usize << self.addr_width.0;
        self.data = data.into_iter().take(max_size).collect();
        self.data.resize(max_size, 0);
    }
}

impl Component for Rom {
    fn id(&self) -> ComponentId {
        self.id
    }

    fn name(&self) -> &str {
        "ROM"
    }

    fn pins(&self) -> &HashMap<String, Pin> {
        &self.pins
    }

    fn pins_mut(&mut self) -> &mut HashMap<String, Pin> {
        &mut self.pins
    }

    fn get_pin(&self, name: &str) -> Option<&Pin> {
        self.pins.get(name)
    }

    fn get_pin_mut(&mut self, name: &str) -> Option<&mut Pin> {
        self.pins.get_mut(name)
    }

    fn update(&mut self, _current_time: Timestamp) -> UpdateResult {
        let oe = self.pins["OE"].signal.as_single().unwrap_or(Value::Low);
        let address = self.pins["Address"].signal.to_u64().unwrap_or(0) as usize;

<<<<<<< HEAD
        let output_value = if oe == Value::High && address < self.data.len() {
            Value::Unknown
        } else {
            Value::High
        };

        let mut outputs = HashMap::new();
        outputs.insert("Data".to_string(), Signal::new_single(output_value));
=======
        let output_signal = if oe == Value::High && address < self.data.len() {
            Signal::from_u64(self.data[address] as u64, self.data_width)
        } else {
            Signal::new_uniform(self.data_width, Value::Unknown)
        };

        let mut outputs = HashMap::new();
        outputs.insert("Data".to_string(), output_signal);
>>>>>>> 72dd0a85

        UpdateResult {
            outputs,
            delay: 1,
            state_changed: true,
        }
    }

    fn reset(&mut self) {
        for pin in self.pins.values_mut() {
            pin.signal = Signal::unknown(pin.width);
        }
    }
}

/// Random - Random number generator
#[derive(Debug, Clone)]
pub struct Random {
    id: ComponentId,
    pins: HashMap<String, Pin>,
    width: BusWidth,
    seed: u32,
    state: u32,
}

impl Random {
    pub fn new(id: ComponentId, width: BusWidth, seed: u32) -> Self {
        let mut pins = HashMap::new();
        pins.insert("Clock".to_string(), Pin::new_input("Clock", BusWidth(1)));
        pins.insert("Enable".to_string(), Pin::new_input("Enable", BusWidth(1)));
        pins.insert("Output".to_string(), Pin::new_output("Output", width));

        Self {
            id,
            pins,
            width,
            seed,
            state: seed,
        }
    }
}

impl Component for Random {
    fn id(&self) -> ComponentId {
        self.id
    }

    fn name(&self) -> &str {
        "Random"
    }

    fn pins(&self) -> &HashMap<String, Pin> {
        &self.pins
    }

    fn pins_mut(&mut self) -> &mut HashMap<String, Pin> {
        &mut self.pins
    }

    fn get_pin(&self, name: &str) -> Option<&Pin> {
        self.pins.get(name)
    }

    fn get_pin_mut(&mut self, name: &str) -> Option<&mut Pin> {
        self.pins.get_mut(name)
    }

    fn update(&mut self, _current_time: Timestamp) -> UpdateResult {
        let enable = self.pins["Enable"].signal.as_single().unwrap_or(Value::Low);

<<<<<<< HEAD
        let output_value = if enable == Value::High {
=======
        let output_signal = if enable == Value::High {
>>>>>>> 72dd0a85
            // Simple linear congruential generator
            self.state = self.state.wrapping_mul(1103515245).wrapping_add(12345);
            let mask = if self.width.0 >= 32 {
                u32::MAX
            } else {
                (1u32 << self.width.0) - 1
            };
<<<<<<< HEAD
            Value::Unknown
=======
            Signal::from_u64((self.state & mask) as u64, self.width)
>>>>>>> 72dd0a85
        } else {
            Signal::new_uniform(self.width, Value::Unknown)
        };

        let mut outputs = HashMap::new();
<<<<<<< HEAD
        outputs.insert("Output".to_string(), Signal::new_single(output_value));
=======
        outputs.insert("Output".to_string(), output_signal);
>>>>>>> 72dd0a85

        UpdateResult {
            outputs,
            delay: 1,
            state_changed: true,
        }
    }

    fn reset(&mut self) {
        for pin in self.pins.values_mut() {
            pin.signal = Signal::unknown(pin.width);
        }
        self.state = self.seed;
    }
}

/// FullAdder - Single-bit full adder
#[derive(Debug, Clone)]
pub struct FullAdder {
    id: ComponentId,
    pins: HashMap<String, Pin>,
}

impl FullAdder {
    pub fn new(id: ComponentId) -> Self {
        let mut pins = HashMap::new();
        pins.insert("A".to_string(), Pin::new_input("A", BusWidth(1)));
        pins.insert("B".to_string(), Pin::new_input("B", BusWidth(1)));
        pins.insert("CarryIn".to_string(), Pin::new_input("CarryIn", BusWidth(1)));
        pins.insert("Sum".to_string(), Pin::new_output("Sum", BusWidth(1)));
        pins.insert("CarryOut".to_string(), Pin::new_output("CarryOut", BusWidth(1)));

<<<<<<< HEAD
        Self { id, pins }
=======
        Self {
            id,
            pins,
            stored_value: Value::Low,
        }
>>>>>>> 72dd0a85
    }
}

impl Component for FullAdder {
    fn id(&self) -> ComponentId {
        self.id
    }

    fn name(&self) -> &str {
        "FullAdder"
    }

    fn pins(&self) -> &HashMap<String, Pin> {
        &self.pins
    }

    fn pins_mut(&mut self) -> &mut HashMap<String, Pin> {
        &mut self.pins
    }

    fn get_pin(&self, name: &str) -> Option<&Pin> {
        self.pins.get(name)
    }

    fn get_pin_mut(&mut self, name: &str) -> Option<&mut Pin> {
        self.pins.get_mut(name)
    }

    fn update(&mut self, _current_time: Timestamp) -> UpdateResult {
        let a = self.pins["A"].signal.as_single().unwrap_or(Value::Low);
        let b = self.pins["B"].signal.as_single().unwrap_or(Value::Low);
        let carry_in = self.pins["CarryIn"].signal.as_single().unwrap_or(Value::Low);

        let a_val = if a == Value::High { 1 } else { 0 };
        let b_val = if b == Value::High { 1 } else { 0 };
        let c_val = if carry_in == Value::High { 1 } else { 0 };

        let sum_bits = a_val + b_val + c_val;
        let sum = if (sum_bits & 1) == 1 { Value::High } else { Value::Low };
        let carry_out = if sum_bits >= 2 { Value::High } else { Value::Low };

        let mut outputs = HashMap::new();
        outputs.insert("Sum".to_string(), Signal::new_single(sum));
        outputs.insert("CarryOut".to_string(), Signal::new_single(carry_out));

        UpdateResult {
            outputs,
<<<<<<< HEAD
            delay: 2,
=======
            delay: 1,
>>>>>>> 72dd0a85
            state_changed: false,
        }
    }

    fn reset(&mut self) {
        for pin in self.pins.values_mut() {
            pin.signal = Signal::unknown(pin.width);
        }
    }

<<<<<<< HEAD
/// HalfAdder - Single-bit half adder
#[derive(Debug, Clone)]
pub struct HalfAdder {
    id: ComponentId,
    pins: HashMap<String, Pin>,
}
=======
    fn clock_edge(&mut self, edge: ClockEdge, _timestamp: Timestamp) -> UpdateResult {
        if edge == ClockEdge::Rising {
            let d_value = self.pins["D"].signal.as_single().unwrap_or(Value::Unknown);
            let state_changed = self.stored_value != d_value;
            self.stored_value = d_value;

            let q_not = match self.stored_value {
                Value::High => Value::Low,
                Value::Low => Value::High,
                _ => Value::Unknown,
            };
>>>>>>> 72dd0a85

impl HalfAdder {
    pub fn new(id: ComponentId) -> Self {
        let mut pins = HashMap::new();
        pins.insert("A".to_string(), Pin::new_input("A", BusWidth(1)));
        pins.insert("B".to_string(), Pin::new_input("B", BusWidth(1)));
        pins.insert("Sum".to_string(), Pin::new_output("Sum", BusWidth(1)));
        pins.insert("Carry".to_string(), Pin::new_output("Carry", BusWidth(1)));

<<<<<<< HEAD
        Self { id, pins }
=======
            UpdateResult {
                outputs,
                delay: 1,
                state_changed,
            }
        } else {
            UpdateResult::new()
        }
>>>>>>> 72dd0a85
    }

    fn is_sequential(&self) -> bool {
        true
    }
}

impl Component for HalfAdder {
    fn id(&self) -> ComponentId {
        self.id
    }

    fn name(&self) -> &str {
        "HalfAdder"
    }

    fn pins(&self) -> &HashMap<String, Pin> {
        &self.pins
    }

    fn pins_mut(&mut self) -> &mut HashMap<String, Pin> {
        &mut self.pins
    }

    fn get_pin(&self, name: &str) -> Option<&Pin> {
        self.pins.get(name)
    }

    fn get_pin_mut(&mut self, name: &str) -> Option<&mut Pin> {
        self.pins.get_mut(name)
    }

    fn update(&mut self, _current_time: Timestamp) -> UpdateResult {
        let a = self.pins["A"].signal.as_single().unwrap_or(Value::Low);
        let b = self.pins["B"].signal.as_single().unwrap_or(Value::Low);

        let sum = if (a == Value::High) != (b == Value::High) {
            Value::High
        } else {
            Value::Low
        };
        let carry = if a == Value::High && b == Value::High {
            Value::High
        } else {
            Value::Low
        };

        let mut outputs = HashMap::new();
        outputs.insert("Sum".to_string(), Signal::new_single(sum));
        outputs.insert("Carry".to_string(), Signal::new_single(carry));

        UpdateResult {
            outputs,
            delay: 1,
            state_changed: false,
        }
    }

    fn reset(&mut self) {
        for pin in self.pins.values_mut() {
            pin.signal = Signal::unknown(pin.width);
        }
    }
}

/// SevenSegmentDisplay - Seven-segment display driver
#[derive(Debug, Clone)]
pub struct SevenSegmentDisplay {
    id: ComponentId,
    pins: HashMap<String, Pin>,
}

impl SevenSegmentDisplay {
    pub fn new(id: ComponentId) -> Self {
        let mut pins = HashMap::new();
        pins.insert("Input".to_string(), Pin::new_input("Input", BusWidth(4)));
        pins.insert("A".to_string(), Pin::new_output("A", BusWidth(1)));
        pins.insert("B".to_string(), Pin::new_output("B", BusWidth(1)));
        pins.insert("C".to_string(), Pin::new_output("C", BusWidth(1)));
        pins.insert("D".to_string(), Pin::new_output("D", BusWidth(1)));
        pins.insert("E".to_string(), Pin::new_output("E", BusWidth(1)));
        pins.insert("F".to_string(), Pin::new_output("F", BusWidth(1)));
        pins.insert("G".to_string(), Pin::new_output("G", BusWidth(1)));

        Self { id, pins }
    }
    
    fn get_segment_pattern(&self, value: u64) -> [Value; 7] {
        // Standard 7-segment display patterns for hex digits
        match value & 0xF {
            0x0 => [Value::High, Value::High, Value::High, Value::High, Value::High, Value::High, Value::Low],  // 0
            0x1 => [Value::Low, Value::High, Value::High, Value::Low, Value::Low, Value::Low, Value::Low],       // 1
            0x2 => [Value::High, Value::High, Value::Low, Value::High, Value::High, Value::Low, Value::High],    // 2
            0x3 => [Value::High, Value::High, Value::High, Value::High, Value::Low, Value::Low, Value::High],    // 3
            0x4 => [Value::Low, Value::High, Value::High, Value::Low, Value::Low, Value::High, Value::High],     // 4
            0x5 => [Value::High, Value::Low, Value::High, Value::High, Value::Low, Value::High, Value::High],    // 5
            0x6 => [Value::High, Value::Low, Value::High, Value::High, Value::High, Value::High, Value::High],   // 6
            0x7 => [Value::High, Value::High, Value::High, Value::Low, Value::Low, Value::Low, Value::Low],      // 7
            0x8 => [Value::High, Value::High, Value::High, Value::High, Value::High, Value::High, Value::High],  // 8
            0x9 => [Value::High, Value::High, Value::High, Value::High, Value::Low, Value::High, Value::High],   // 9
            0xA => [Value::High, Value::High, Value::High, Value::Low, Value::High, Value::High, Value::High],   // A
            0xB => [Value::Low, Value::Low, Value::High, Value::High, Value::High, Value::High, Value::High],    // B
            0xC => [Value::High, Value::Low, Value::Low, Value::High, Value::High, Value::High, Value::Low],     // C
            0xD => [Value::Low, Value::High, Value::High, Value::High, Value::High, Value::Low, Value::High],    // D
            0xE => [Value::High, Value::Low, Value::Low, Value::High, Value::High, Value::High, Value::High],    // E
            0xF => [Value::High, Value::Low, Value::Low, Value::Low, Value::High, Value::High, Value::High],     // F
            _ => [Value::Low; 7], // Should not reach here
        }
    }
}

impl Component for SevenSegmentDisplay {
    fn id(&self) -> ComponentId {
        self.id
    }

    fn name(&self) -> &str {
        "SevenSegmentDisplay"
    }

    fn pins(&self) -> &HashMap<String, Pin> {
        &self.pins
    }

    fn pins_mut(&mut self) -> &mut HashMap<String, Pin> {
        &mut self.pins
    }

    fn get_pin(&self, name: &str) -> Option<&Pin> {
        self.pins.get(name)
    }

    fn get_pin_mut(&mut self, name: &str) -> Option<&mut Pin> {
        self.pins.get_mut(name)
    }

    fn update(&mut self, _current_time: Timestamp) -> UpdateResult {
        let input_value = self.pins["Input"].signal.to_u64().unwrap_or(0);
        let pattern = self.get_segment_pattern(input_value);

        let mut outputs = HashMap::new();
        let segment_names = ["A", "B", "C", "D", "E", "F", "G"];
        
        for (i, &segment) in pattern.iter().enumerate() {
            outputs.insert(segment_names[i].to_string(), Signal::new_single(segment));
        }

        UpdateResult {
            outputs,
            delay: 1,
            state_changed: false,
        }
    }

    fn reset(&mut self) {
        for pin in self.pins.values_mut() {
            pin.signal = Signal::unknown(pin.width);
        }
    }
}

/// JKFlipFlop - JK flip-flop
#[derive(Debug, Clone)]
pub struct JKFlipFlop {
    id: ComponentId,
    pins: HashMap<String, Pin>,
    stored_value: Value,
    last_clock: Value,
}

impl JKFlipFlop {
    pub fn new(id: ComponentId) -> Self {
        let mut pins = HashMap::new();
        pins.insert("J".to_string(), Pin::new_input("J", BusWidth(1)));
        pins.insert("K".to_string(), Pin::new_input("K", BusWidth(1)));
        pins.insert("Clock".to_string(), Pin::new_input("Clock", BusWidth(1)));
        pins.insert("Q".to_string(), Pin::new_output("Q", BusWidth(1)));
        pins.insert("QN".to_string(), Pin::new_output("QN", BusWidth(1)));

        Self {
            id,
            pins,
            stored_value: Value::Low,
            last_clock: Value::Low,
        }
    }
}

impl Component for JKFlipFlop {
    fn id(&self) -> ComponentId {
        self.id
    }

    fn name(&self) -> &str {
        "JKFlipFlop"
    }

    fn pins(&self) -> &HashMap<String, Pin> {
        &self.pins
    }

    fn pins_mut(&mut self) -> &mut HashMap<String, Pin> {
        &mut self.pins
    }

    fn get_pin(&self, name: &str) -> Option<&Pin> {
        self.pins.get(name)
    }

    fn get_pin_mut(&mut self, name: &str) -> Option<&mut Pin> {
        self.pins.get_mut(name)
    }

    fn update(&mut self, _current_time: Timestamp) -> UpdateResult {
        let j = self.pins["J"].signal.as_single().unwrap_or(Value::Low);
        let k = self.pins["K"].signal.as_single().unwrap_or(Value::Low);
        let clock = self.pins["Clock"].signal.as_single().unwrap_or(Value::Low);

        let mut state_changed = false;

        // Detect positive edge of clock
        if self.last_clock == Value::Low && clock == Value::High {
            self.stored_value = match (j, k) {
                (Value::Low, Value::Low) => self.stored_value,  // No change
                (Value::Low, Value::High) => Value::Low,        // Reset
                (Value::High, Value::Low) => Value::High,       // Set
                (Value::High, Value::High) => {                 // Toggle
                    if self.stored_value == Value::High {
                        Value::Low
                    } else {
                        Value::High
                    }
                },
                _ => Value::Unknown,
            };
            state_changed = true;
        }

        self.last_clock = clock;

        let q_not = match self.stored_value {
            Value::High => Value::Low,
            Value::Low => Value::High,
            _ => Value::Unknown,
        };

        let mut outputs = HashMap::new();
        outputs.insert("Q".to_string(), Signal::new_single(self.stored_value));
        outputs.insert("QN".to_string(), Signal::new_single(q_not));

        UpdateResult {
            outputs,
            delay: 1,
            state_changed,
        }
    }

    fn reset(&mut self) {
        for pin in self.pins.values_mut() {
            pin.signal = Signal::unknown(pin.width);
        }
        self.stored_value = Value::Low;
        self.last_clock = Value::Low;
    }
}

/// SRLatch - Set-Reset latch
#[derive(Debug, Clone)]
pub struct SRLatch {
    id: ComponentId,
    pins: HashMap<String, Pin>,
    stored_value: Value,
}

impl SRLatch {
    pub fn new(id: ComponentId) -> Self {
        let mut pins = HashMap::new();
        pins.insert("S".to_string(), Pin::new_input("S", BusWidth(1)));
        pins.insert("R".to_string(), Pin::new_input("R", BusWidth(1)));
        pins.insert("Q".to_string(), Pin::new_output("Q", BusWidth(1)));
        pins.insert("QN".to_string(), Pin::new_output("QN", BusWidth(1)));

        Self {
            id,
            pins,
            stored_value: Value::Low,
        }
    }
}

impl Component for SRLatch {
    fn id(&self) -> ComponentId {
        self.id
    }

    fn name(&self) -> &str {
        "SRLatch"
    }

    fn pins(&self) -> &HashMap<String, Pin> {
        &self.pins
    }

    fn pins_mut(&mut self) -> &mut HashMap<String, Pin> {
        &mut self.pins
    }

    fn get_pin(&self, name: &str) -> Option<&Pin> {
        self.pins.get(name)
    }

    fn get_pin_mut(&mut self, name: &str) -> Option<&mut Pin> {
        self.pins.get_mut(name)
    }

    fn update(&mut self, _current_time: Timestamp) -> UpdateResult {
        let s = self.pins["S"].signal.as_single().unwrap_or(Value::Low);
        let r = self.pins["R"].signal.as_single().unwrap_or(Value::Low);

        let state_changed = match (s, r) {
            (Value::Low, Value::Low) => false,                    // No change
            (Value::Low, Value::High) => {                        // Reset
                if self.stored_value != Value::Low {
                    self.stored_value = Value::Low;
                    true
                } else {
                    false
                }
            },
            (Value::High, Value::Low) => {                        // Set
                if self.stored_value != Value::High {
                    self.stored_value = Value::High;
                    true
                } else {
                    false
                }
            },
            (Value::High, Value::High) => {                       // Invalid state
                self.stored_value = Value::Unknown;
                true
            },
            _ => {
                self.stored_value = Value::Unknown;
                true
            },
        };

        let q_not = match self.stored_value {
            Value::High => Value::Low,
            Value::Low => Value::High,
            _ => Value::Unknown,
        };

        let mut outputs = HashMap::new();
        outputs.insert("Q".to_string(), Signal::new_single(self.stored_value));
        outputs.insert("QN".to_string(), Signal::new_single(q_not));

        UpdateResult {
            outputs,
            delay: 1,
            state_changed,
        }
    }

    fn reset(&mut self) {
        for pin in self.pins.values_mut() {
            pin.signal = Signal::unknown(pin.width);
        }
        self.stored_value = Value::Low;
    }
}

/// DLatch - D-type latch
#[derive(Debug, Clone)]
pub struct DLatch {
    id: ComponentId,
    pins: HashMap<String, Pin>,
    stored_value: Value,
}

impl DLatch {
    pub fn new(id: ComponentId) -> Self {
        let mut pins = HashMap::new();
        pins.insert("D".to_string(), Pin::new_input("D", BusWidth(1)));
        pins.insert("Enable".to_string(), Pin::new_input("Enable", BusWidth(1)));
        pins.insert("Q".to_string(), Pin::new_output("Q", BusWidth(1)));
        pins.insert("QN".to_string(), Pin::new_output("QN", BusWidth(1)));

        Self {
            id,
            pins,
            stored_value: Value::Low,
        }
    }
}

impl Component for DLatch {
    fn id(&self) -> ComponentId {
        self.id
    }

    fn name(&self) -> &str {
        "DLatch"
    }

    fn pins(&self) -> &HashMap<String, Pin> {
        &self.pins
    }

    fn pins_mut(&mut self) -> &mut HashMap<String, Pin> {
        &mut self.pins
    }

    fn get_pin(&self, name: &str) -> Option<&Pin> {
        self.pins.get(name)
    }

    fn get_pin_mut(&mut self, name: &str) -> Option<&mut Pin> {
        self.pins.get_mut(name)
    }

    fn update(&mut self, _current_time: Timestamp) -> UpdateResult {
        let d = self.pins["D"].signal.as_single().unwrap_or(Value::Low);
        let enable = self.pins["Enable"].signal.as_single().unwrap_or(Value::Low);

        let state_changed = if enable == Value::High && self.stored_value != d {
            self.stored_value = d;
            true
        } else {
            false
        };

        let q_not = match self.stored_value {
            Value::High => Value::Low,
            Value::Low => Value::High,
            _ => Value::Unknown,
        };

        let mut outputs = HashMap::new();
        outputs.insert("Q".to_string(), Signal::new_single(self.stored_value));
        outputs.insert("QN".to_string(), Signal::new_single(q_not));

        UpdateResult {
            outputs,
            delay: 1,
            state_changed,
        }
    }

    fn reset(&mut self) {
        for pin in self.pins.values_mut() {
            pin.signal = Signal::unknown(pin.width);
        }
        self.stored_value = Value::Low;
    }
}

/// DFlipFlop - D-type flip-flop
#[derive(Debug, Clone)]
pub struct DFlipFlop {
    id: ComponentId,
    pins: HashMap<String, Pin>,
    stored_value: Value,
}

impl DFlipFlop {
    pub fn new(id: ComponentId) -> Self {
        let mut pins = HashMap::new();
        pins.insert("D".to_string(), Pin::new_input("D", BusWidth(1)));
        pins.insert("Clock".to_string(), Pin::new_input("Clock", BusWidth(1)));
        pins.insert("Q".to_string(), Pin::new_output("Q", BusWidth(1)));
        pins.insert("QN".to_string(), Pin::new_output("QN", BusWidth(1)));

        Self {
            id,
            pins,
            stored_value: Value::Low,
        }
    }
}

impl Component for DFlipFlop {
    fn id(&self) -> ComponentId {
        self.id
    }

    fn name(&self) -> &str {
        "D Flip-Flop"
    }

    fn pins(&self) -> &HashMap<String, Pin> {
        &self.pins
    }

    fn pins_mut(&mut self) -> &mut HashMap<String, Pin> {
        &mut self.pins
    }

    fn get_pin(&self, name: &str) -> Option<&Pin> {
        self.pins.get(name)
    }

    fn get_pin_mut(&mut self, name: &str) -> Option<&mut Pin> {
        self.pins.get_mut(name)
    }

    fn update(&mut self, _current_time: Timestamp) -> UpdateResult {
        // Always output current stored value
        let q_not = match self.stored_value {
            Value::High => Value::Low,
            Value::Low => Value::High,
            _ => Value::Unknown,
        };

        let mut outputs = HashMap::new();
        outputs.insert("Q".to_string(), Signal::new_single(self.stored_value));
        outputs.insert("QN".to_string(), Signal::new_single(q_not));

        UpdateResult {
            outputs,
            delay: 1,
            state_changed: false,
        }
    }

    fn reset(&mut self) {
        for pin in self.pins.values_mut() {
            pin.signal = Signal::unknown(pin.width);
        }
        self.stored_value = Value::Low;
    }

    fn is_sequential(&self) -> bool {
        true
    }

    fn clock_edge(&mut self, edge: ClockEdge, _timestamp: Timestamp) -> UpdateResult {
        if edge == ClockEdge::Rising {
            let d_value = self.pins["D"].signal.as_single().unwrap_or(Value::Unknown);
            let state_changed = self.stored_value != d_value;
            self.stored_value = d_value;

            let q_not = match self.stored_value {
                Value::High => Value::Low,
                Value::Low => Value::High,
                _ => Value::Unknown,
            };

            let mut outputs = HashMap::new();
            outputs.insert("Q".to_string(), Signal::new_single(self.stored_value));
            outputs.insert("QN".to_string(), Signal::new_single(q_not));

            UpdateResult {
                outputs,
                delay: 1,
                state_changed,
            }
        } else {
            UpdateResult::new()
        }
    }
}

#[cfg(test)]
mod tests {
    use super::*;

    #[test]
    fn test_pin_creation() {
        let pin = Pin::new_input("A", BusWidth(1));
        assert_eq!(pin.name, "A");
        assert!(pin.is_input());
        assert!(!pin.is_output());
        assert_eq!(pin.width, BusWidth(1));
    }

    #[test]
    fn test_and_gate() {
        let mut gate = AndGate::new(ComponentId(1));

        // Set inputs
        gate.get_pin_mut("A")
            .unwrap()
            .set_signal(Signal::new_single(Value::High))
            .unwrap();
        gate.get_pin_mut("B")
            .unwrap()
            .set_signal(Signal::new_single(Value::High))
            .unwrap();

        // Update
        let result = gate.update(Timestamp(0));
        assert!(result.state_changed);
        assert_eq!(result.outputs.len(), 1);

        let output = result.outputs.get("Y").unwrap();
        assert_eq!(output.as_single(), Some(Value::High));
    }

    #[test]
    fn test_and_gate_logic() {
        let mut gate = AndGate::new(ComponentId(1));

        // Test all combinations
        let test_cases = [
            (Value::Low, Value::Low, Value::Low),
            (Value::Low, Value::High, Value::Low),
            (Value::High, Value::Low, Value::Low),
            (Value::High, Value::High, Value::High),
        ];

        for (a, b, expected) in test_cases {
            gate.get_pin_mut("A")
                .unwrap()
                .set_signal(Signal::new_single(a))
                .unwrap();
            gate.get_pin_mut("B")
                .unwrap()
                .set_signal(Signal::new_single(b))
                .unwrap();

            let result = gate.update(Timestamp(0));
            let output = result.outputs.get("Y").unwrap();
            assert_eq!(
                output.as_single(),
                Some(expected),
                "AND({}, {}) should be {}",
                a,
                b,
                expected
            );
        }
    }

    #[test]
    fn test_clocked_latch() {
        let mut latch = ClockedLatch::new(ComponentId(2));

        // Set D input
        latch
            .get_pin_mut("D")
            .unwrap()
            .set_signal(Signal::new_single(Value::High))
            .unwrap();

        // Clock edge should capture the input
        let result = latch.clock_edge(ClockEdge::Rising, Timestamp(0));
        assert!(result.state_changed);

        let output = result.outputs.get("Q").unwrap();
        assert_eq!(output.as_single(), Some(Value::High));
        assert_eq!(latch.stored_value, Value::High);
    }
}

/// Even Parity Gate - outputs High if input has even number of 1s
#[derive(Debug, Clone, Serialize, Deserialize)]
pub struct EvenParityGate {
    id: ComponentId,
    pins: HashMap<String, Pin>,
    input_count: u32,
}

impl EvenParityGate {
    /// Create a new even parity gate
    pub fn new(id: ComponentId, input_count: u32) -> Self {
        let mut pins = HashMap::new();

        // Add input pins
        for i in 0..input_count {
            pins.insert(
                format!("Input{}", i),
                Pin::new_input(&format!("Input{}", i), BusWidth(1)),
            );
        }

        pins.insert("Output".to_string(), Pin::new_output("Output", BusWidth(1)));

        Self {
            id,
            pins,
            input_count,
        }
    }
}

impl Component for EvenParityGate {
    fn id(&self) -> ComponentId {
        self.id
    }

    fn name(&self) -> &str {
        "Even Parity Gate"
    }

    fn pins(&self) -> &HashMap<String, Pin> {
        &self.pins
    }

    fn pins_mut(&mut self) -> &mut HashMap<String, Pin> {
        &mut self.pins
    }

    fn update(&mut self, _current_time: Timestamp) -> UpdateResult {
        let mut high_count = 0;
        let mut has_unknown = false;

        // Count high inputs
        for i in 0..self.input_count {
            let pin_name = format!("Input{}", i);
            match self.pins[&pin_name]
                .signal
                .as_single()
                .unwrap_or(Value::Unknown)
            {
                Value::High => high_count += 1,
                Value::Unknown | Value::Error => has_unknown = true,
                Value::Low => {}
            }
        }

        let output = if has_unknown {
            Value::Unknown
        } else if high_count % 2 == 0 {
            Value::High // Even parity
        } else {
            Value::Low // Odd parity
        };

        let mut outputs = HashMap::new();
        outputs.insert("Output".to_string(), Signal::new_single(output));

        UpdateResult {
            outputs,
            delay: 1,
            state_changed: true,
        }
    }

    fn reset(&mut self) {
        for pin in self.pins.values_mut() {
            pin.signal = Signal::unknown(pin.width);
        }
    }
}

/// Odd Parity Gate - outputs High if input has odd number of 1s
#[derive(Debug, Clone, Serialize, Deserialize)]
pub struct OddParityGate {
    id: ComponentId,
    pins: HashMap<String, Pin>,
    input_count: u32,
}

impl OddParityGate {
    /// Create a new odd parity gate
    pub fn new(id: ComponentId, input_count: u32) -> Self {
        let mut pins = HashMap::new();

        // Add input pins
        for i in 0..input_count {
            pins.insert(
                format!("Input{}", i),
                Pin::new_input(&format!("Input{}", i), BusWidth(1)),
            );
        }

        pins.insert("Output".to_string(), Pin::new_output("Output", BusWidth(1)));

        Self {
            id,
            pins,
            input_count,
        }
    }
}

impl Component for OddParityGate {
    fn id(&self) -> ComponentId {
        self.id
    }

    fn name(&self) -> &str {
        "Odd Parity Gate"
    }

    fn pins(&self) -> &HashMap<String, Pin> {
        &self.pins
    }

    fn pins_mut(&mut self) -> &mut HashMap<String, Pin> {
        &mut self.pins
    }

    fn update(&mut self, _current_time: Timestamp) -> UpdateResult {
        let mut high_count = 0;
        let mut has_unknown = false;

        // Count high inputs
        for i in 0..self.input_count {
            let pin_name = format!("Input{}", i);
            match self.pins[&pin_name]
                .signal
                .as_single()
                .unwrap_or(Value::Unknown)
            {
                Value::High => high_count += 1,
                Value::Unknown | Value::Error => has_unknown = true,
                Value::Low => {}
            }
        }

        let output = if has_unknown {
            Value::Unknown
        } else if high_count % 2 == 1 {
            Value::High // Odd parity
        } else {
            Value::Low // Even parity
        };

        let mut outputs = HashMap::new();
        outputs.insert("Output".to_string(), Signal::new_single(output));

        UpdateResult {
            outputs,
            delay: 1,
            state_changed: true,
        }
    }

    fn reset(&mut self) {
        for pin in self.pins.values_mut() {
            pin.signal = Signal::unknown(pin.width);
        }
    }
}

/// Button - Input component that can be pressed to generate signals
#[derive(Debug, Clone, Serialize, Deserialize)]
pub struct Button {
    id: ComponentId,
    pins: HashMap<String, Pin>,
    is_pressed: bool,
}

impl Button {
    /// Create a new button
    pub fn new(id: ComponentId) -> Self {
        let mut pins = HashMap::new();
        pins.insert("Output".to_string(), Pin::new_output("Output", BusWidth(1)));

        Self {
            id,
            pins,
            is_pressed: false,
        }
    }

    /// Press the button
    pub fn press(&mut self) {
        self.is_pressed = true;
    }

    /// Release the button
    pub fn release(&mut self) {
        self.is_pressed = false;
    }

    /// Check if button is pressed
    pub fn is_pressed(&self) -> bool {
        self.is_pressed
    }
}

impl Component for Button {
    fn id(&self) -> ComponentId {
        self.id
    }

    fn name(&self) -> &str {
        "Button"
    }

    fn pins(&self) -> &HashMap<String, Pin> {
        &self.pins
    }

    fn pins_mut(&mut self) -> &mut HashMap<String, Pin> {
        &mut self.pins
    }

    fn update(&mut self, _current_time: Timestamp) -> UpdateResult {
        let output_value = if self.is_pressed {
            Value::High
        } else {
            Value::Low
        };

        let mut outputs = HashMap::new();
        outputs.insert("Output".to_string(), Signal::new_single(output_value));

        UpdateResult {
            outputs,
            delay: 0, // Immediate response
            state_changed: true,
        }
    }

    fn reset(&mut self) {
        self.is_pressed = false;
        for pin in self.pins.values_mut() {
            pin.signal = Signal::unknown(pin.width);
        }
    }
}

/// Switch - Toggle input component
#[derive(Debug, Clone, Serialize, Deserialize)]
pub struct Switch {
    id: ComponentId,
    pins: HashMap<String, Pin>,
    is_on: bool,
}

impl Switch {
    /// Create a new switch
    pub fn new(id: ComponentId) -> Self {
        let mut pins = HashMap::new();
        pins.insert("Output".to_string(), Pin::new_output("Output", BusWidth(1)));

        Self {
            id,
            pins,
            is_on: false,
        }
    }

    /// Turn switch on
    pub fn turn_on(&mut self) {
        self.is_on = true;
    }

    /// Turn switch off
    pub fn turn_off(&mut self) {
        self.is_on = false;
    }

    /// Toggle switch state
    pub fn toggle(&mut self) {
        self.is_on = !self.is_on;
    }

    /// Check if switch is on
    pub fn is_on(&self) -> bool {
        self.is_on
    }
}

impl Component for Switch {
    fn id(&self) -> ComponentId {
        self.id
    }

    fn name(&self) -> &str {
        "Switch"
    }

    fn pins(&self) -> &HashMap<String, Pin> {
        &self.pins
    }

    fn pins_mut(&mut self) -> &mut HashMap<String, Pin> {
        &mut self.pins
    }

    fn update(&mut self, _current_time: Timestamp) -> UpdateResult {
        let output_value = if self.is_on { Value::High } else { Value::Low };

        let mut outputs = HashMap::new();
        outputs.insert("Output".to_string(), Signal::new_single(output_value));

        UpdateResult {
            outputs,
            delay: 0, // Immediate response
            state_changed: true,
        }
    }

    fn reset(&mut self) {
        self.is_on = false;
        for pin in self.pins.values_mut() {
            pin.signal = Signal::unknown(pin.width);
        }
    }
}<|MERGE_RESOLUTION|>--- conflicted
+++ resolved
@@ -4030,13 +4030,8 @@
     fn update(&mut self, _current_time: Timestamp) -> UpdateResult {
         let input_signal = &self.pins["Input"].signal;
 
-<<<<<<< HEAD
-        let output_value = if let Some(value) = input_signal.as_single() {
-            match value {
-=======
         let output_signal = if let Some(value) = input_signal.as_single() {
             let inverted_value = match value {
->>>>>>> 72dd0a85
                 Value::Low => Value::High,
                 Value::High => Value::Low,
                 _ => Value::Unknown,
@@ -4044,23 +4039,12 @@
             Signal::new_single(inverted_value)
         } else {
             // For multi-bit values, perform two's complement
-<<<<<<< HEAD
-            let input_signal = &self.pins["Input"].signal;
-            let input_val = input_signal.to_u64().unwrap_or(0) as u32;
-            let max_val = (1u32 << self.width.0) - 1;
-            let negated = (!input_val + 1) & max_val;
-            if negated == 0 {
-                Value::Low
-            } else {
-                Value::High
-=======
             if let Some(input_val) = input_signal.to_u64() {
                 let max_val = (1u64 << self.width.0) - 1;
                 let negated = (!input_val + 1) & max_val;
                 Signal::from_u64(negated, self.width)
             } else {
                 Signal::new_single(Value::Unknown)
->>>>>>> 72dd0a85
             }
         };
 
@@ -4221,11 +4205,7 @@
             input_value
         };
 
-<<<<<<< HEAD
-        let output_signal = Signal::new_single(Value::Unknown);
-=======
         let output_signal = Signal::from_u64(output_value as u64, self.output_width);
->>>>>>> 72dd0a85
 
         let mut outputs = HashMap::new();
         outputs.insert("Output".to_string(), output_signal);
@@ -4310,11 +4290,7 @@
             }
         }
 
-<<<<<<< HEAD
-        let output_signal = Signal::new_single(Value::Unknown);
-=======
         let output_signal = Signal::from_u64(output_value as u64, self.output_width);
->>>>>>> 72dd0a85
 
         let mut outputs = HashMap::new();
         outputs.insert("Output".to_string(), output_signal);
@@ -4350,11 +4326,7 @@
         for i in 0..input_count {
             pins.insert(
                 format!("I{}", i),
-<<<<<<< HEAD
-                Pin::new_input(&format!("I{}", i), BusWidth(1)),
-=======
                 Pin::new_input(format!("I{}", i), BusWidth(1)),
->>>>>>> 72dd0a85
             );
         }
         pins.insert(
@@ -4414,14 +4386,10 @@
         }
 
         let mut outputs = HashMap::new();
-<<<<<<< HEAD
-        outputs.insert("Output".to_string(), Signal::new_single(Value::Unknown));
-=======
         outputs.insert(
             "Output".to_string(),
             Signal::from_u64(encoded_value as u64, self.output_width),
         );
->>>>>>> 72dd0a85
         outputs.insert(
             "Valid".to_string(),
             Signal::new_single(if valid { Value::High } else { Value::Low }),
@@ -4504,16 +4472,6 @@
         let oe = self.pins["OE"].signal.as_single().unwrap_or(Value::Low);
         let address = self.pins["Address"].signal.to_u64().unwrap_or(0) as usize;
 
-<<<<<<< HEAD
-        let output_value = if oe == Value::High && address < self.data.len() {
-            Value::Unknown
-        } else {
-            Value::High
-        };
-
-        let mut outputs = HashMap::new();
-        outputs.insert("Data".to_string(), Signal::new_single(output_value));
-=======
         let output_signal = if oe == Value::High && address < self.data.len() {
             Signal::from_u64(self.data[address] as u64, self.data_width)
         } else {
@@ -4522,7 +4480,6 @@
 
         let mut outputs = HashMap::new();
         outputs.insert("Data".to_string(), output_signal);
->>>>>>> 72dd0a85
 
         UpdateResult {
             outputs,
@@ -4593,11 +4550,7 @@
     fn update(&mut self, _current_time: Timestamp) -> UpdateResult {
         let enable = self.pins["Enable"].signal.as_single().unwrap_or(Value::Low);
 
-<<<<<<< HEAD
-        let output_value = if enable == Value::High {
-=======
         let output_signal = if enable == Value::High {
->>>>>>> 72dd0a85
             // Simple linear congruential generator
             self.state = self.state.wrapping_mul(1103515245).wrapping_add(12345);
             let mask = if self.width.0 >= 32 {
@@ -4605,21 +4558,13 @@
             } else {
                 (1u32 << self.width.0) - 1
             };
-<<<<<<< HEAD
-            Value::Unknown
-=======
             Signal::from_u64((self.state & mask) as u64, self.width)
->>>>>>> 72dd0a85
         } else {
             Signal::new_uniform(self.width, Value::Unknown)
         };
 
         let mut outputs = HashMap::new();
-<<<<<<< HEAD
-        outputs.insert("Output".to_string(), Signal::new_single(output_value));
-=======
         outputs.insert("Output".to_string(), output_signal);
->>>>>>> 72dd0a85
 
         UpdateResult {
             outputs,
@@ -4636,41 +4581,37 @@
     }
 }
 
-/// FullAdder - Single-bit full adder
+/// DFlipFlop - D-type flip-flop
 #[derive(Debug, Clone)]
-pub struct FullAdder {
+pub struct DFlipFlop {
     id: ComponentId,
     pins: HashMap<String, Pin>,
-}
-
-impl FullAdder {
+    stored_value: Value,
+}
+
+impl DFlipFlop {
     pub fn new(id: ComponentId) -> Self {
         let mut pins = HashMap::new();
-        pins.insert("A".to_string(), Pin::new_input("A", BusWidth(1)));
-        pins.insert("B".to_string(), Pin::new_input("B", BusWidth(1)));
-        pins.insert("CarryIn".to_string(), Pin::new_input("CarryIn", BusWidth(1)));
-        pins.insert("Sum".to_string(), Pin::new_output("Sum", BusWidth(1)));
-        pins.insert("CarryOut".to_string(), Pin::new_output("CarryOut", BusWidth(1)));
-
-<<<<<<< HEAD
-        Self { id, pins }
-=======
+        pins.insert("D".to_string(), Pin::new_input("D", BusWidth(1)));
+        pins.insert("Clock".to_string(), Pin::new_input("Clock", BusWidth(1)));
+        pins.insert("Q".to_string(), Pin::new_output("Q", BusWidth(1)));
+        pins.insert("QN".to_string(), Pin::new_output("QN", BusWidth(1)));
+
         Self {
             id,
             pins,
             stored_value: Value::Low,
         }
->>>>>>> 72dd0a85
-    }
-}
-
-impl Component for FullAdder {
+    }
+}
+
+impl Component for DFlipFlop {
     fn id(&self) -> ComponentId {
         self.id
     }
 
     fn name(&self) -> &str {
-        "FullAdder"
+        "D Flip-Flop"
     }
 
     fn pins(&self) -> &HashMap<String, Pin> {
@@ -4690,29 +4631,20 @@
     }
 
     fn update(&mut self, _current_time: Timestamp) -> UpdateResult {
-        let a = self.pins["A"].signal.as_single().unwrap_or(Value::Low);
-        let b = self.pins["B"].signal.as_single().unwrap_or(Value::Low);
-        let carry_in = self.pins["CarryIn"].signal.as_single().unwrap_or(Value::Low);
-
-        let a_val = if a == Value::High { 1 } else { 0 };
-        let b_val = if b == Value::High { 1 } else { 0 };
-        let c_val = if carry_in == Value::High { 1 } else { 0 };
-
-        let sum_bits = a_val + b_val + c_val;
-        let sum = if (sum_bits & 1) == 1 { Value::High } else { Value::Low };
-        let carry_out = if sum_bits >= 2 { Value::High } else { Value::Low };
+        // Always output current stored value
+        let q_not = match self.stored_value {
+            Value::High => Value::Low,
+            Value::Low => Value::High,
+            _ => Value::Unknown,
+        };
 
         let mut outputs = HashMap::new();
-        outputs.insert("Sum".to_string(), Signal::new_single(sum));
-        outputs.insert("CarryOut".to_string(), Signal::new_single(carry_out));
+        outputs.insert("Q".to_string(), Signal::new_single(self.stored_value));
+        outputs.insert("QN".to_string(), Signal::new_single(q_not));
 
         UpdateResult {
             outputs,
-<<<<<<< HEAD
-            delay: 2,
-=======
             delay: 1,
->>>>>>> 72dd0a85
             state_changed: false,
         }
     }
@@ -4721,16 +4653,9 @@
         for pin in self.pins.values_mut() {
             pin.signal = Signal::unknown(pin.width);
         }
-    }
-
-<<<<<<< HEAD
-/// HalfAdder - Single-bit half adder
-#[derive(Debug, Clone)]
-pub struct HalfAdder {
-    id: ComponentId,
-    pins: HashMap<String, Pin>,
-}
-=======
+        self.stored_value = Value::Low;
+    }
+
     fn clock_edge(&mut self, edge: ClockEdge, _timestamp: Timestamp) -> UpdateResult {
         if edge == ClockEdge::Rising {
             let d_value = self.pins["D"].signal.as_single().unwrap_or(Value::Unknown);
@@ -4742,19 +4667,11 @@
                 Value::Low => Value::High,
                 _ => Value::Unknown,
             };
->>>>>>> 72dd0a85
-
-impl HalfAdder {
-    pub fn new(id: ComponentId) -> Self {
-        let mut pins = HashMap::new();
-        pins.insert("A".to_string(), Pin::new_input("A", BusWidth(1)));
-        pins.insert("B".to_string(), Pin::new_input("B", BusWidth(1)));
-        pins.insert("Sum".to_string(), Pin::new_output("Sum", BusWidth(1)));
-        pins.insert("Carry".to_string(), Pin::new_output("Carry", BusWidth(1)));
-
-<<<<<<< HEAD
-        Self { id, pins }
-=======
+
+            let mut outputs = HashMap::new();
+            outputs.insert("Q".to_string(), Signal::new_single(self.stored_value));
+            outputs.insert("QN".to_string(), Signal::new_single(q_not));
+
             UpdateResult {
                 outputs,
                 delay: 1,
@@ -4763,567 +4680,10 @@
         } else {
             UpdateResult::new()
         }
->>>>>>> 72dd0a85
     }
 
     fn is_sequential(&self) -> bool {
         true
-    }
-}
-
-impl Component for HalfAdder {
-    fn id(&self) -> ComponentId {
-        self.id
-    }
-
-    fn name(&self) -> &str {
-        "HalfAdder"
-    }
-
-    fn pins(&self) -> &HashMap<String, Pin> {
-        &self.pins
-    }
-
-    fn pins_mut(&mut self) -> &mut HashMap<String, Pin> {
-        &mut self.pins
-    }
-
-    fn get_pin(&self, name: &str) -> Option<&Pin> {
-        self.pins.get(name)
-    }
-
-    fn get_pin_mut(&mut self, name: &str) -> Option<&mut Pin> {
-        self.pins.get_mut(name)
-    }
-
-    fn update(&mut self, _current_time: Timestamp) -> UpdateResult {
-        let a = self.pins["A"].signal.as_single().unwrap_or(Value::Low);
-        let b = self.pins["B"].signal.as_single().unwrap_or(Value::Low);
-
-        let sum = if (a == Value::High) != (b == Value::High) {
-            Value::High
-        } else {
-            Value::Low
-        };
-        let carry = if a == Value::High && b == Value::High {
-            Value::High
-        } else {
-            Value::Low
-        };
-
-        let mut outputs = HashMap::new();
-        outputs.insert("Sum".to_string(), Signal::new_single(sum));
-        outputs.insert("Carry".to_string(), Signal::new_single(carry));
-
-        UpdateResult {
-            outputs,
-            delay: 1,
-            state_changed: false,
-        }
-    }
-
-    fn reset(&mut self) {
-        for pin in self.pins.values_mut() {
-            pin.signal = Signal::unknown(pin.width);
-        }
-    }
-}
-
-/// SevenSegmentDisplay - Seven-segment display driver
-#[derive(Debug, Clone)]
-pub struct SevenSegmentDisplay {
-    id: ComponentId,
-    pins: HashMap<String, Pin>,
-}
-
-impl SevenSegmentDisplay {
-    pub fn new(id: ComponentId) -> Self {
-        let mut pins = HashMap::new();
-        pins.insert("Input".to_string(), Pin::new_input("Input", BusWidth(4)));
-        pins.insert("A".to_string(), Pin::new_output("A", BusWidth(1)));
-        pins.insert("B".to_string(), Pin::new_output("B", BusWidth(1)));
-        pins.insert("C".to_string(), Pin::new_output("C", BusWidth(1)));
-        pins.insert("D".to_string(), Pin::new_output("D", BusWidth(1)));
-        pins.insert("E".to_string(), Pin::new_output("E", BusWidth(1)));
-        pins.insert("F".to_string(), Pin::new_output("F", BusWidth(1)));
-        pins.insert("G".to_string(), Pin::new_output("G", BusWidth(1)));
-
-        Self { id, pins }
-    }
-    
-    fn get_segment_pattern(&self, value: u64) -> [Value; 7] {
-        // Standard 7-segment display patterns for hex digits
-        match value & 0xF {
-            0x0 => [Value::High, Value::High, Value::High, Value::High, Value::High, Value::High, Value::Low],  // 0
-            0x1 => [Value::Low, Value::High, Value::High, Value::Low, Value::Low, Value::Low, Value::Low],       // 1
-            0x2 => [Value::High, Value::High, Value::Low, Value::High, Value::High, Value::Low, Value::High],    // 2
-            0x3 => [Value::High, Value::High, Value::High, Value::High, Value::Low, Value::Low, Value::High],    // 3
-            0x4 => [Value::Low, Value::High, Value::High, Value::Low, Value::Low, Value::High, Value::High],     // 4
-            0x5 => [Value::High, Value::Low, Value::High, Value::High, Value::Low, Value::High, Value::High],    // 5
-            0x6 => [Value::High, Value::Low, Value::High, Value::High, Value::High, Value::High, Value::High],   // 6
-            0x7 => [Value::High, Value::High, Value::High, Value::Low, Value::Low, Value::Low, Value::Low],      // 7
-            0x8 => [Value::High, Value::High, Value::High, Value::High, Value::High, Value::High, Value::High],  // 8
-            0x9 => [Value::High, Value::High, Value::High, Value::High, Value::Low, Value::High, Value::High],   // 9
-            0xA => [Value::High, Value::High, Value::High, Value::Low, Value::High, Value::High, Value::High],   // A
-            0xB => [Value::Low, Value::Low, Value::High, Value::High, Value::High, Value::High, Value::High],    // B
-            0xC => [Value::High, Value::Low, Value::Low, Value::High, Value::High, Value::High, Value::Low],     // C
-            0xD => [Value::Low, Value::High, Value::High, Value::High, Value::High, Value::Low, Value::High],    // D
-            0xE => [Value::High, Value::Low, Value::Low, Value::High, Value::High, Value::High, Value::High],    // E
-            0xF => [Value::High, Value::Low, Value::Low, Value::Low, Value::High, Value::High, Value::High],     // F
-            _ => [Value::Low; 7], // Should not reach here
-        }
-    }
-}
-
-impl Component for SevenSegmentDisplay {
-    fn id(&self) -> ComponentId {
-        self.id
-    }
-
-    fn name(&self) -> &str {
-        "SevenSegmentDisplay"
-    }
-
-    fn pins(&self) -> &HashMap<String, Pin> {
-        &self.pins
-    }
-
-    fn pins_mut(&mut self) -> &mut HashMap<String, Pin> {
-        &mut self.pins
-    }
-
-    fn get_pin(&self, name: &str) -> Option<&Pin> {
-        self.pins.get(name)
-    }
-
-    fn get_pin_mut(&mut self, name: &str) -> Option<&mut Pin> {
-        self.pins.get_mut(name)
-    }
-
-    fn update(&mut self, _current_time: Timestamp) -> UpdateResult {
-        let input_value = self.pins["Input"].signal.to_u64().unwrap_or(0);
-        let pattern = self.get_segment_pattern(input_value);
-
-        let mut outputs = HashMap::new();
-        let segment_names = ["A", "B", "C", "D", "E", "F", "G"];
-        
-        for (i, &segment) in pattern.iter().enumerate() {
-            outputs.insert(segment_names[i].to_string(), Signal::new_single(segment));
-        }
-
-        UpdateResult {
-            outputs,
-            delay: 1,
-            state_changed: false,
-        }
-    }
-
-    fn reset(&mut self) {
-        for pin in self.pins.values_mut() {
-            pin.signal = Signal::unknown(pin.width);
-        }
-    }
-}
-
-/// JKFlipFlop - JK flip-flop
-#[derive(Debug, Clone)]
-pub struct JKFlipFlop {
-    id: ComponentId,
-    pins: HashMap<String, Pin>,
-    stored_value: Value,
-    last_clock: Value,
-}
-
-impl JKFlipFlop {
-    pub fn new(id: ComponentId) -> Self {
-        let mut pins = HashMap::new();
-        pins.insert("J".to_string(), Pin::new_input("J", BusWidth(1)));
-        pins.insert("K".to_string(), Pin::new_input("K", BusWidth(1)));
-        pins.insert("Clock".to_string(), Pin::new_input("Clock", BusWidth(1)));
-        pins.insert("Q".to_string(), Pin::new_output("Q", BusWidth(1)));
-        pins.insert("QN".to_string(), Pin::new_output("QN", BusWidth(1)));
-
-        Self {
-            id,
-            pins,
-            stored_value: Value::Low,
-            last_clock: Value::Low,
-        }
-    }
-}
-
-impl Component for JKFlipFlop {
-    fn id(&self) -> ComponentId {
-        self.id
-    }
-
-    fn name(&self) -> &str {
-        "JKFlipFlop"
-    }
-
-    fn pins(&self) -> &HashMap<String, Pin> {
-        &self.pins
-    }
-
-    fn pins_mut(&mut self) -> &mut HashMap<String, Pin> {
-        &mut self.pins
-    }
-
-    fn get_pin(&self, name: &str) -> Option<&Pin> {
-        self.pins.get(name)
-    }
-
-    fn get_pin_mut(&mut self, name: &str) -> Option<&mut Pin> {
-        self.pins.get_mut(name)
-    }
-
-    fn update(&mut self, _current_time: Timestamp) -> UpdateResult {
-        let j = self.pins["J"].signal.as_single().unwrap_or(Value::Low);
-        let k = self.pins["K"].signal.as_single().unwrap_or(Value::Low);
-        let clock = self.pins["Clock"].signal.as_single().unwrap_or(Value::Low);
-
-        let mut state_changed = false;
-
-        // Detect positive edge of clock
-        if self.last_clock == Value::Low && clock == Value::High {
-            self.stored_value = match (j, k) {
-                (Value::Low, Value::Low) => self.stored_value,  // No change
-                (Value::Low, Value::High) => Value::Low,        // Reset
-                (Value::High, Value::Low) => Value::High,       // Set
-                (Value::High, Value::High) => {                 // Toggle
-                    if self.stored_value == Value::High {
-                        Value::Low
-                    } else {
-                        Value::High
-                    }
-                },
-                _ => Value::Unknown,
-            };
-            state_changed = true;
-        }
-
-        self.last_clock = clock;
-
-        let q_not = match self.stored_value {
-            Value::High => Value::Low,
-            Value::Low => Value::High,
-            _ => Value::Unknown,
-        };
-
-        let mut outputs = HashMap::new();
-        outputs.insert("Q".to_string(), Signal::new_single(self.stored_value));
-        outputs.insert("QN".to_string(), Signal::new_single(q_not));
-
-        UpdateResult {
-            outputs,
-            delay: 1,
-            state_changed,
-        }
-    }
-
-    fn reset(&mut self) {
-        for pin in self.pins.values_mut() {
-            pin.signal = Signal::unknown(pin.width);
-        }
-        self.stored_value = Value::Low;
-        self.last_clock = Value::Low;
-    }
-}
-
-/// SRLatch - Set-Reset latch
-#[derive(Debug, Clone)]
-pub struct SRLatch {
-    id: ComponentId,
-    pins: HashMap<String, Pin>,
-    stored_value: Value,
-}
-
-impl SRLatch {
-    pub fn new(id: ComponentId) -> Self {
-        let mut pins = HashMap::new();
-        pins.insert("S".to_string(), Pin::new_input("S", BusWidth(1)));
-        pins.insert("R".to_string(), Pin::new_input("R", BusWidth(1)));
-        pins.insert("Q".to_string(), Pin::new_output("Q", BusWidth(1)));
-        pins.insert("QN".to_string(), Pin::new_output("QN", BusWidth(1)));
-
-        Self {
-            id,
-            pins,
-            stored_value: Value::Low,
-        }
-    }
-}
-
-impl Component for SRLatch {
-    fn id(&self) -> ComponentId {
-        self.id
-    }
-
-    fn name(&self) -> &str {
-        "SRLatch"
-    }
-
-    fn pins(&self) -> &HashMap<String, Pin> {
-        &self.pins
-    }
-
-    fn pins_mut(&mut self) -> &mut HashMap<String, Pin> {
-        &mut self.pins
-    }
-
-    fn get_pin(&self, name: &str) -> Option<&Pin> {
-        self.pins.get(name)
-    }
-
-    fn get_pin_mut(&mut self, name: &str) -> Option<&mut Pin> {
-        self.pins.get_mut(name)
-    }
-
-    fn update(&mut self, _current_time: Timestamp) -> UpdateResult {
-        let s = self.pins["S"].signal.as_single().unwrap_or(Value::Low);
-        let r = self.pins["R"].signal.as_single().unwrap_or(Value::Low);
-
-        let state_changed = match (s, r) {
-            (Value::Low, Value::Low) => false,                    // No change
-            (Value::Low, Value::High) => {                        // Reset
-                if self.stored_value != Value::Low {
-                    self.stored_value = Value::Low;
-                    true
-                } else {
-                    false
-                }
-            },
-            (Value::High, Value::Low) => {                        // Set
-                if self.stored_value != Value::High {
-                    self.stored_value = Value::High;
-                    true
-                } else {
-                    false
-                }
-            },
-            (Value::High, Value::High) => {                       // Invalid state
-                self.stored_value = Value::Unknown;
-                true
-            },
-            _ => {
-                self.stored_value = Value::Unknown;
-                true
-            },
-        };
-
-        let q_not = match self.stored_value {
-            Value::High => Value::Low,
-            Value::Low => Value::High,
-            _ => Value::Unknown,
-        };
-
-        let mut outputs = HashMap::new();
-        outputs.insert("Q".to_string(), Signal::new_single(self.stored_value));
-        outputs.insert("QN".to_string(), Signal::new_single(q_not));
-
-        UpdateResult {
-            outputs,
-            delay: 1,
-            state_changed,
-        }
-    }
-
-    fn reset(&mut self) {
-        for pin in self.pins.values_mut() {
-            pin.signal = Signal::unknown(pin.width);
-        }
-        self.stored_value = Value::Low;
-    }
-}
-
-/// DLatch - D-type latch
-#[derive(Debug, Clone)]
-pub struct DLatch {
-    id: ComponentId,
-    pins: HashMap<String, Pin>,
-    stored_value: Value,
-}
-
-impl DLatch {
-    pub fn new(id: ComponentId) -> Self {
-        let mut pins = HashMap::new();
-        pins.insert("D".to_string(), Pin::new_input("D", BusWidth(1)));
-        pins.insert("Enable".to_string(), Pin::new_input("Enable", BusWidth(1)));
-        pins.insert("Q".to_string(), Pin::new_output("Q", BusWidth(1)));
-        pins.insert("QN".to_string(), Pin::new_output("QN", BusWidth(1)));
-
-        Self {
-            id,
-            pins,
-            stored_value: Value::Low,
-        }
-    }
-}
-
-impl Component for DLatch {
-    fn id(&self) -> ComponentId {
-        self.id
-    }
-
-    fn name(&self) -> &str {
-        "DLatch"
-    }
-
-    fn pins(&self) -> &HashMap<String, Pin> {
-        &self.pins
-    }
-
-    fn pins_mut(&mut self) -> &mut HashMap<String, Pin> {
-        &mut self.pins
-    }
-
-    fn get_pin(&self, name: &str) -> Option<&Pin> {
-        self.pins.get(name)
-    }
-
-    fn get_pin_mut(&mut self, name: &str) -> Option<&mut Pin> {
-        self.pins.get_mut(name)
-    }
-
-    fn update(&mut self, _current_time: Timestamp) -> UpdateResult {
-        let d = self.pins["D"].signal.as_single().unwrap_or(Value::Low);
-        let enable = self.pins["Enable"].signal.as_single().unwrap_or(Value::Low);
-
-        let state_changed = if enable == Value::High && self.stored_value != d {
-            self.stored_value = d;
-            true
-        } else {
-            false
-        };
-
-        let q_not = match self.stored_value {
-            Value::High => Value::Low,
-            Value::Low => Value::High,
-            _ => Value::Unknown,
-        };
-
-        let mut outputs = HashMap::new();
-        outputs.insert("Q".to_string(), Signal::new_single(self.stored_value));
-        outputs.insert("QN".to_string(), Signal::new_single(q_not));
-
-        UpdateResult {
-            outputs,
-            delay: 1,
-            state_changed,
-        }
-    }
-
-    fn reset(&mut self) {
-        for pin in self.pins.values_mut() {
-            pin.signal = Signal::unknown(pin.width);
-        }
-        self.stored_value = Value::Low;
-    }
-}
-
-/// DFlipFlop - D-type flip-flop
-#[derive(Debug, Clone)]
-pub struct DFlipFlop {
-    id: ComponentId,
-    pins: HashMap<String, Pin>,
-    stored_value: Value,
-}
-
-impl DFlipFlop {
-    pub fn new(id: ComponentId) -> Self {
-        let mut pins = HashMap::new();
-        pins.insert("D".to_string(), Pin::new_input("D", BusWidth(1)));
-        pins.insert("Clock".to_string(), Pin::new_input("Clock", BusWidth(1)));
-        pins.insert("Q".to_string(), Pin::new_output("Q", BusWidth(1)));
-        pins.insert("QN".to_string(), Pin::new_output("QN", BusWidth(1)));
-
-        Self {
-            id,
-            pins,
-            stored_value: Value::Low,
-        }
-    }
-}
-
-impl Component for DFlipFlop {
-    fn id(&self) -> ComponentId {
-        self.id
-    }
-
-    fn name(&self) -> &str {
-        "D Flip-Flop"
-    }
-
-    fn pins(&self) -> &HashMap<String, Pin> {
-        &self.pins
-    }
-
-    fn pins_mut(&mut self) -> &mut HashMap<String, Pin> {
-        &mut self.pins
-    }
-
-    fn get_pin(&self, name: &str) -> Option<&Pin> {
-        self.pins.get(name)
-    }
-
-    fn get_pin_mut(&mut self, name: &str) -> Option<&mut Pin> {
-        self.pins.get_mut(name)
-    }
-
-    fn update(&mut self, _current_time: Timestamp) -> UpdateResult {
-        // Always output current stored value
-        let q_not = match self.stored_value {
-            Value::High => Value::Low,
-            Value::Low => Value::High,
-            _ => Value::Unknown,
-        };
-
-        let mut outputs = HashMap::new();
-        outputs.insert("Q".to_string(), Signal::new_single(self.stored_value));
-        outputs.insert("QN".to_string(), Signal::new_single(q_not));
-
-        UpdateResult {
-            outputs,
-            delay: 1,
-            state_changed: false,
-        }
-    }
-
-    fn reset(&mut self) {
-        for pin in self.pins.values_mut() {
-            pin.signal = Signal::unknown(pin.width);
-        }
-        self.stored_value = Value::Low;
-    }
-
-    fn is_sequential(&self) -> bool {
-        true
-    }
-
-    fn clock_edge(&mut self, edge: ClockEdge, _timestamp: Timestamp) -> UpdateResult {
-        if edge == ClockEdge::Rising {
-            let d_value = self.pins["D"].signal.as_single().unwrap_or(Value::Unknown);
-            let state_changed = self.stored_value != d_value;
-            self.stored_value = d_value;
-
-            let q_not = match self.stored_value {
-                Value::High => Value::Low,
-                Value::Low => Value::High,
-                _ => Value::Unknown,
-            };
-
-            let mut outputs = HashMap::new();
-            outputs.insert("Q".to_string(), Signal::new_single(self.stored_value));
-            outputs.insert("QN".to_string(), Signal::new_single(q_not));
-
-            UpdateResult {
-                outputs,
-                delay: 1,
-                state_changed,
-            }
-        } else {
-            UpdateResult::new()
-        }
     }
 }
 
@@ -5417,345 +4777,4 @@
         assert_eq!(output.as_single(), Some(Value::High));
         assert_eq!(latch.stored_value, Value::High);
     }
-}
-
-/// Even Parity Gate - outputs High if input has even number of 1s
-#[derive(Debug, Clone, Serialize, Deserialize)]
-pub struct EvenParityGate {
-    id: ComponentId,
-    pins: HashMap<String, Pin>,
-    input_count: u32,
-}
-
-impl EvenParityGate {
-    /// Create a new even parity gate
-    pub fn new(id: ComponentId, input_count: u32) -> Self {
-        let mut pins = HashMap::new();
-
-        // Add input pins
-        for i in 0..input_count {
-            pins.insert(
-                format!("Input{}", i),
-                Pin::new_input(&format!("Input{}", i), BusWidth(1)),
-            );
-        }
-
-        pins.insert("Output".to_string(), Pin::new_output("Output", BusWidth(1)));
-
-        Self {
-            id,
-            pins,
-            input_count,
-        }
-    }
-}
-
-impl Component for EvenParityGate {
-    fn id(&self) -> ComponentId {
-        self.id
-    }
-
-    fn name(&self) -> &str {
-        "Even Parity Gate"
-    }
-
-    fn pins(&self) -> &HashMap<String, Pin> {
-        &self.pins
-    }
-
-    fn pins_mut(&mut self) -> &mut HashMap<String, Pin> {
-        &mut self.pins
-    }
-
-    fn update(&mut self, _current_time: Timestamp) -> UpdateResult {
-        let mut high_count = 0;
-        let mut has_unknown = false;
-
-        // Count high inputs
-        for i in 0..self.input_count {
-            let pin_name = format!("Input{}", i);
-            match self.pins[&pin_name]
-                .signal
-                .as_single()
-                .unwrap_or(Value::Unknown)
-            {
-                Value::High => high_count += 1,
-                Value::Unknown | Value::Error => has_unknown = true,
-                Value::Low => {}
-            }
-        }
-
-        let output = if has_unknown {
-            Value::Unknown
-        } else if high_count % 2 == 0 {
-            Value::High // Even parity
-        } else {
-            Value::Low // Odd parity
-        };
-
-        let mut outputs = HashMap::new();
-        outputs.insert("Output".to_string(), Signal::new_single(output));
-
-        UpdateResult {
-            outputs,
-            delay: 1,
-            state_changed: true,
-        }
-    }
-
-    fn reset(&mut self) {
-        for pin in self.pins.values_mut() {
-            pin.signal = Signal::unknown(pin.width);
-        }
-    }
-}
-
-/// Odd Parity Gate - outputs High if input has odd number of 1s
-#[derive(Debug, Clone, Serialize, Deserialize)]
-pub struct OddParityGate {
-    id: ComponentId,
-    pins: HashMap<String, Pin>,
-    input_count: u32,
-}
-
-impl OddParityGate {
-    /// Create a new odd parity gate
-    pub fn new(id: ComponentId, input_count: u32) -> Self {
-        let mut pins = HashMap::new();
-
-        // Add input pins
-        for i in 0..input_count {
-            pins.insert(
-                format!("Input{}", i),
-                Pin::new_input(&format!("Input{}", i), BusWidth(1)),
-            );
-        }
-
-        pins.insert("Output".to_string(), Pin::new_output("Output", BusWidth(1)));
-
-        Self {
-            id,
-            pins,
-            input_count,
-        }
-    }
-}
-
-impl Component for OddParityGate {
-    fn id(&self) -> ComponentId {
-        self.id
-    }
-
-    fn name(&self) -> &str {
-        "Odd Parity Gate"
-    }
-
-    fn pins(&self) -> &HashMap<String, Pin> {
-        &self.pins
-    }
-
-    fn pins_mut(&mut self) -> &mut HashMap<String, Pin> {
-        &mut self.pins
-    }
-
-    fn update(&mut self, _current_time: Timestamp) -> UpdateResult {
-        let mut high_count = 0;
-        let mut has_unknown = false;
-
-        // Count high inputs
-        for i in 0..self.input_count {
-            let pin_name = format!("Input{}", i);
-            match self.pins[&pin_name]
-                .signal
-                .as_single()
-                .unwrap_or(Value::Unknown)
-            {
-                Value::High => high_count += 1,
-                Value::Unknown | Value::Error => has_unknown = true,
-                Value::Low => {}
-            }
-        }
-
-        let output = if has_unknown {
-            Value::Unknown
-        } else if high_count % 2 == 1 {
-            Value::High // Odd parity
-        } else {
-            Value::Low // Even parity
-        };
-
-        let mut outputs = HashMap::new();
-        outputs.insert("Output".to_string(), Signal::new_single(output));
-
-        UpdateResult {
-            outputs,
-            delay: 1,
-            state_changed: true,
-        }
-    }
-
-    fn reset(&mut self) {
-        for pin in self.pins.values_mut() {
-            pin.signal = Signal::unknown(pin.width);
-        }
-    }
-}
-
-/// Button - Input component that can be pressed to generate signals
-#[derive(Debug, Clone, Serialize, Deserialize)]
-pub struct Button {
-    id: ComponentId,
-    pins: HashMap<String, Pin>,
-    is_pressed: bool,
-}
-
-impl Button {
-    /// Create a new button
-    pub fn new(id: ComponentId) -> Self {
-        let mut pins = HashMap::new();
-        pins.insert("Output".to_string(), Pin::new_output("Output", BusWidth(1)));
-
-        Self {
-            id,
-            pins,
-            is_pressed: false,
-        }
-    }
-
-    /// Press the button
-    pub fn press(&mut self) {
-        self.is_pressed = true;
-    }
-
-    /// Release the button
-    pub fn release(&mut self) {
-        self.is_pressed = false;
-    }
-
-    /// Check if button is pressed
-    pub fn is_pressed(&self) -> bool {
-        self.is_pressed
-    }
-}
-
-impl Component for Button {
-    fn id(&self) -> ComponentId {
-        self.id
-    }
-
-    fn name(&self) -> &str {
-        "Button"
-    }
-
-    fn pins(&self) -> &HashMap<String, Pin> {
-        &self.pins
-    }
-
-    fn pins_mut(&mut self) -> &mut HashMap<String, Pin> {
-        &mut self.pins
-    }
-
-    fn update(&mut self, _current_time: Timestamp) -> UpdateResult {
-        let output_value = if self.is_pressed {
-            Value::High
-        } else {
-            Value::Low
-        };
-
-        let mut outputs = HashMap::new();
-        outputs.insert("Output".to_string(), Signal::new_single(output_value));
-
-        UpdateResult {
-            outputs,
-            delay: 0, // Immediate response
-            state_changed: true,
-        }
-    }
-
-    fn reset(&mut self) {
-        self.is_pressed = false;
-        for pin in self.pins.values_mut() {
-            pin.signal = Signal::unknown(pin.width);
-        }
-    }
-}
-
-/// Switch - Toggle input component
-#[derive(Debug, Clone, Serialize, Deserialize)]
-pub struct Switch {
-    id: ComponentId,
-    pins: HashMap<String, Pin>,
-    is_on: bool,
-}
-
-impl Switch {
-    /// Create a new switch
-    pub fn new(id: ComponentId) -> Self {
-        let mut pins = HashMap::new();
-        pins.insert("Output".to_string(), Pin::new_output("Output", BusWidth(1)));
-
-        Self {
-            id,
-            pins,
-            is_on: false,
-        }
-    }
-
-    /// Turn switch on
-    pub fn turn_on(&mut self) {
-        self.is_on = true;
-    }
-
-    /// Turn switch off
-    pub fn turn_off(&mut self) {
-        self.is_on = false;
-    }
-
-    /// Toggle switch state
-    pub fn toggle(&mut self) {
-        self.is_on = !self.is_on;
-    }
-
-    /// Check if switch is on
-    pub fn is_on(&self) -> bool {
-        self.is_on
-    }
-}
-
-impl Component for Switch {
-    fn id(&self) -> ComponentId {
-        self.id
-    }
-
-    fn name(&self) -> &str {
-        "Switch"
-    }
-
-    fn pins(&self) -> &HashMap<String, Pin> {
-        &self.pins
-    }
-
-    fn pins_mut(&mut self) -> &mut HashMap<String, Pin> {
-        &mut self.pins
-    }
-
-    fn update(&mut self, _current_time: Timestamp) -> UpdateResult {
-        let output_value = if self.is_on { Value::High } else { Value::Low };
-
-        let mut outputs = HashMap::new();
-        outputs.insert("Output".to_string(), Signal::new_single(output_value));
-
-        UpdateResult {
-            outputs,
-            delay: 0, // Immediate response
-            state_changed: true,
-        }
-    }
-
-    fn reset(&mut self) {
-        self.is_on = false;
-        for pin in self.pins.values_mut() {
-            pin.signal = Signal::unknown(pin.width);
-        }
-    }
 }