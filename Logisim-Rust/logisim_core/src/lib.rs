--- conflicted
+++ resolved
@@ -52,12 +52,9 @@
 pub mod circ_parser;
 pub mod circ_serializer;
 pub mod component;
-<<<<<<< HEAD
 pub mod contracts;
-=======
 pub mod components;
 pub mod data;
->>>>>>> 600adfea
 pub mod event;
 pub mod file;
 pub mod integrations;
@@ -73,17 +70,14 @@
 pub use circ_parser::{CircParseError, CircParser, CircuitProject};
 pub use circ_serializer::{CircSerializeError, CircSerializer};
 pub use component::{Component, ComponentId, Pin};
-<<<<<<< HEAD
 pub use contracts::{
     BaseComponentListenerContract, BaseDocumentListenerContract, BaseKeyListenerContract,
     BaseLayoutManagerContract, BaseListDataListenerContract, BaseMouseInputListenerContract,
     BaseMouseListenerContract, BaseMouseMotionListenerContract, BaseWindowFocusListenerContract,
     BaseWindowListenerContract, ComponentEvent, DocumentEvent, KeyEvent, MouseEvent, WindowEvent,
-=======
 pub use components::gray::*;
 pub use data::{
     Attribute, AttributeSet, AttributeValue, BitWidth, Bounds, Direction, Location, StdAttr,
->>>>>>> 600adfea
 };
 pub use event::{EventQueue, SimulatorEvent};
 pub use file::{LoadFailedException, Loader, LogisimFile};
