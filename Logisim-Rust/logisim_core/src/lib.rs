//! # Logisim Core
//!
//! Core simulation kernel for the Logisim-RUST digital logic simulator.
//! This crate provides the foundational types and algorithms for simulating
//! digital circuits, including event-driven simulation, signal propagation,
//! and component modeling.
//!
//! ## Architecture
//!
//! The simulation kernel is built around several key concepts:
//!
//! - **Signals**: Represent logical values (high, low, unknown, error) and buses
//! - **Components**: Digital logic elements that process signals
//! - **Events**: Time-ordered simulation events that drive the simulation
//! - **Netlist**: The network of connected components and signals
//! - **Simulation**: The main simulation engine that processes events
//!
//! ## Example Usage
//!
//! ```rust
//! use logisim_core::*;
//! use logisim_core::component::AndGate;
//! use logisim_core::signal::{Value, BusWidth};
//! use logisim_core::simulation::Simulation;
//!
//! // Create a simulation
//! let mut sim = Simulation::new();
//!
//! // Add an AND gate
//! let gate = Box::new(AndGate::new(ComponentId(1)));
//! let gate_id = sim.add_component(gate);
//!
//! // Create nodes for connections
//! let input_a = sim.netlist_mut().create_named_node(BusWidth(1), "A".to_string());
//! let input_b = sim.netlist_mut().create_named_node(BusWidth(1), "B".to_string());
//! let output = sim.netlist_mut().create_named_node(BusWidth(1), "Y".to_string());
//!
//! // Connect the gate
//! sim.netlist_mut().connect(gate_id, "A".to_string(), input_a).unwrap();
//! sim.netlist_mut().connect(gate_id, "B".to_string(), input_b).unwrap();
//! sim.netlist_mut().connect(gate_id, "Y".to_string(), output).unwrap();
//!
//! // Set up initial conditions and run simulation
//! sim.reset();
//! sim.schedule_signal_change(Timestamp(10), input_a, Signal::new_single(Value::High), ComponentId(0));
//! sim.schedule_signal_change(Timestamp(10), input_b, Signal::new_single(Value::High), ComponentId(0));
//! sim.run().unwrap();
//! ```

pub mod build_info;
pub mod circ_format;
pub mod circ_parser;
pub mod circ_serializer;
pub mod comp;
pub mod component;
pub mod contracts;
pub mod components;
pub mod data;
pub mod event;
pub mod file;
pub mod instance;
pub mod integrations;
pub mod netlist;
pub mod prefs;
pub mod signal;
pub mod simulation;
pub mod tools;
pub mod std;
pub mod util;

// Re-export core types for convenience
pub use build_info::BuildInfo;
pub use circ_parser::{CircParseError, CircParser, CircuitProject};
pub use circ_serializer::{CircSerializeError, CircSerializer};
<<<<<<< HEAD
pub use comp::{
    AbstractComponent, AbstractComponentFactory, Color, Component, ComponentDrawContext,
    ComponentEvent, ComponentFactory, ComponentId, ComponentListener, ComponentUserEvent,
    DrawCommand, EndData, GraphicsContext, Pin, PinDirection,
};
pub use component::{
    Component as SimComponent, ComponentId as SimComponentId, Pin as SimPin,
};
=======
pub use component::{Component, ComponentId, Pin, ComponentFactory};
pub use component::{Component, ComponentId, Pin};
pub use contracts::{
    BaseComponentListenerContract, BaseDocumentListenerContract, BaseKeyListenerContract,
    BaseLayoutManagerContract, BaseListDataListenerContract, BaseMouseInputListenerContract,
    BaseMouseListenerContract, BaseMouseMotionListenerContract, BaseWindowFocusListenerContract,
    BaseWindowListenerContract, ComponentEvent, DocumentEvent, KeyEvent, MouseEvent, WindowEvent,
>>>>>>> 3bdd5fe5
pub use components::gray::*;
pub use std::{base::*, gates::*};
pub use data::{
    Attribute, AttributeSet, AttributeValue, BitWidth, Bounds, Direction, Location, StdAttr,
};
pub use event::{EventQueue, SimulatorEvent};
pub use file::{LoadFailedException, Loader, LogisimFile};
pub use instance::{
    Instance, InstanceComponent, InstanceData, InstanceFactory, InstanceState, Port, PortType, PortWidth,
};
pub use integrations::{FpgaError, PluginError, TclError, VhdlError};
pub use netlist::{NetId, Netlist, NodeId};
pub use prefs::AppPreferences;
pub use signal::{Bus, BusWidth, Signal, Timestamp, Value};
pub use simulation::Simulation;
pub use tools::{Tool, Library, BasicLibrary, Canvas, Project, Circuit, Action, Selection, CursorType, ToolResult, ToolError};
pub use std::wiring::WiringLibrary;
pub use util::{
    Cache, CollectionUtil, FileUtil, LocaleManager, StringCache, StringGetter, StringUtil,
};<|MERGE_RESOLUTION|>--- conflicted
+++ resolved
@@ -72,7 +72,6 @@
 pub use build_info::BuildInfo;
 pub use circ_parser::{CircParseError, CircParser, CircuitProject};
 pub use circ_serializer::{CircSerializeError, CircSerializer};
-<<<<<<< HEAD
 pub use comp::{
     AbstractComponent, AbstractComponentFactory, Color, Component, ComponentDrawContext,
     ComponentEvent, ComponentFactory, ComponentId, ComponentListener, ComponentUserEvent,
@@ -81,7 +80,6 @@
 pub use component::{
     Component as SimComponent, ComponentId as SimComponentId, Pin as SimPin,
 };
-=======
 pub use component::{Component, ComponentId, Pin, ComponentFactory};
 pub use component::{Component, ComponentId, Pin};
 pub use contracts::{
@@ -89,7 +87,6 @@
     BaseLayoutManagerContract, BaseListDataListenerContract, BaseMouseInputListenerContract,
     BaseMouseListenerContract, BaseMouseMotionListenerContract, BaseWindowFocusListenerContract,
     BaseWindowListenerContract, ComponentEvent, DocumentEvent, KeyEvent, MouseEvent, WindowEvent,
->>>>>>> 3bdd5fe5
 pub use components::gray::*;
 pub use std::{base::*, gates::*};
 pub use data::{
