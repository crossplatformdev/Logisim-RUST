//! # Logisim Core
//!
//! Core simulation kernel for the Logisim-RUST digital logic simulator.
//! This crate provides the foundational types and algorithms for simulating
//! digital circuits, including event-driven simulation, signal propagation,
//! and component modeling.
//!
//! ## Architecture
//!
//! The simulation kernel is built around several key concepts:
//!
//! - **Signals**: Represent logical values (high, low, unknown, error) and buses
//! - **Components**: Digital logic elements that process signals
//! - **Events**: Time-ordered simulation events that drive the simulation
//! - **Netlist**: The network of connected components and signals
//! - **Simulation**: The main simulation engine that processes events
//!
//! ## Example Usage
//!
//! ```rust
//! use logisim_core::*;
//! use logisim_core::component::AndGate;
//! use logisim_core::signal::{Value, BusWidth};
//! use logisim_core::simulation::Simulation;
//!
//! // Create a simulation
//! let mut sim = Simulation::new();
//!
//! // Add an AND gate
//! let gate = Box::new(AndGate::new(ComponentId(1)));
//! let gate_id = sim.add_component(gate);
//!
//! // Create nodes for connections
//! let input_a = sim.netlist_mut().create_named_node(BusWidth(1), "A".to_string());
//! let input_b = sim.netlist_mut().create_named_node(BusWidth(1), "B".to_string());
//! let output = sim.netlist_mut().create_named_node(BusWidth(1), "Y".to_string());
//!
//! // Connect the gate
//! sim.netlist_mut().connect(gate_id, "A".to_string(), input_a).unwrap();
//! sim.netlist_mut().connect(gate_id, "B".to_string(), input_b).unwrap();
//! sim.netlist_mut().connect(gate_id, "Y".to_string(), output).unwrap();
//!
//! // Set up initial conditions and run simulation
//! sim.reset();
//! sim.schedule_signal_change(Timestamp(10), input_a, Signal::new_single(Value::High), ComponentId(0));
//! sim.schedule_signal_change(Timestamp(10), input_b, Signal::new_single(Value::High), ComponentId(0));
//! sim.run().unwrap();
//! ```

pub mod build_info;
pub mod circ_format;
pub mod circ_parser;
pub mod circ_serializer;
pub mod comp;
pub mod component;
pub mod contracts;
pub mod components;
pub mod data;
pub mod event;
pub mod file;
<<<<<<< HEAD
pub mod hdl;
=======
pub mod instance;
>>>>>>> 1ac55968
pub mod integrations;
pub mod netlist;
pub mod prefs;
pub mod signal;
pub mod simulation;
pub mod tools;
pub mod std;
pub mod util;

// Re-export core types for convenience
pub use build_info::BuildInfo;
pub use circ_parser::{CircParseError, CircParser, CircuitProject};
pub use circ_serializer::{CircSerializeError, CircSerializer};
pub use comp::{
    AbstractComponent, AbstractComponentFactory, Color, Component, ComponentDrawContext,
    ComponentEvent, ComponentFactory, ComponentId, ComponentListener, ComponentUserEvent,
    DrawCommand, EndData, GraphicsContext, Pin, PinDirection,
};
pub use component::{
    Component as SimComponent, ComponentId as SimComponentId, Pin as SimPin,
};
pub use component::{Component, ComponentId, Pin, ComponentFactory};
pub use component::{Component, ComponentId, Pin};
pub use contracts::{
    BaseComponentListenerContract, BaseDocumentListenerContract, BaseKeyListenerContract,
    BaseLayoutManagerContract, BaseListDataListenerContract, BaseMouseInputListenerContract,
    BaseMouseListenerContract, BaseMouseMotionListenerContract, BaseWindowFocusListenerContract,
    BaseWindowListenerContract, ComponentEvent, DocumentEvent, KeyEvent, MouseEvent, WindowEvent,
pub use components::gray::*;
pub use std::{base::*, gates::*};
pub use data::{
    Attribute, AttributeSet, AttributeValue, BitWidth, Bounds, Direction, Location, StdAttr,
};
pub use event::{EventQueue, SimulatorEvent};
pub use file::{LoadFailedException, Loader, LogisimFile};
<<<<<<< HEAD
pub use hdl::{
    HdlModel, HdlModelListener, PortDescription, HdlContent, HdlContentEditor,
    VhdlParser, VhdlContentComponent, BlifParser, BlifContentComponent,
    HdlFile, HdlFileType, HdlStrings, VhdlEntityComponent, BlifCircuitComponent, HdlLibrary,
=======
pub use instance::{
    Instance, InstanceComponent, InstanceData, InstanceFactory, InstanceState, Port, PortType, PortWidth,
>>>>>>> 1ac55968
};
pub use integrations::{FpgaError, PluginError, TclError, VhdlError};
pub use netlist::{NetId, Netlist, NodeId};
pub use prefs::AppPreferences;
pub use signal::{Bus, BusWidth, Signal, Timestamp, Value};
pub use simulation::Simulation;
pub use tools::{Tool, Library, BasicLibrary, Canvas, Project, Circuit, Action, Selection, CursorType, ToolResult, ToolError};
pub use std::wiring::WiringLibrary;
pub use util::{
    Cache, CollectionUtil, FileUtil, LocaleManager, StringCache, StringGetter, StringUtil,
};<|MERGE_RESOLUTION|>--- conflicted
+++ resolved
@@ -58,11 +58,8 @@
 pub mod data;
 pub mod event;
 pub mod file;
-<<<<<<< HEAD
 pub mod hdl;
-=======
 pub mod instance;
->>>>>>> 1ac55968
 pub mod integrations;
 pub mod netlist;
 pub mod prefs;
@@ -98,15 +95,12 @@
 };
 pub use event::{EventQueue, SimulatorEvent};
 pub use file::{LoadFailedException, Loader, LogisimFile};
-<<<<<<< HEAD
 pub use hdl::{
     HdlModel, HdlModelListener, PortDescription, HdlContent, HdlContentEditor,
     VhdlParser, VhdlContentComponent, BlifParser, BlifContentComponent,
     HdlFile, HdlFileType, HdlStrings, VhdlEntityComponent, BlifCircuitComponent, HdlLibrary,
-=======
 pub use instance::{
     Instance, InstanceComponent, InstanceData, InstanceFactory, InstanceState, Port, PortType, PortWidth,
->>>>>>> 1ac55968
 };
 pub use integrations::{FpgaError, PluginError, TclError, VhdlError};
 pub use netlist::{NetId, Netlist, NodeId};
