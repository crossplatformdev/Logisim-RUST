//! # Logisim Core
//!
//! Core simulation kernel for the Logisim-RUST digital logic simulator.
//! This crate provides the foundational types and algorithms for simulating
//! digital circuits, including event-driven simulation, signal propagation,
//! and component modeling.
//!
//! ## Architecture
//!
//! The simulation kernel is built around several key concepts:
//!
//! - **Signals**: Represent logical values (high, low, unknown, error) and buses
//! - **Components**: Digital logic elements that process signals
//! - **Events**: Time-ordered simulation events that drive the simulation
//! - **Netlist**: The network of connected components and signals
//! - **Simulation**: The main simulation engine that processes events
//!
//! ## Example Usage
//!
//! ```rust
//! use logisim_core::*;
//! use logisim_core::component::AndGate;
//! use logisim_core::signal::{Value, BusWidth};
//! use logisim_core::simulation::Simulation;
//!
//! // Create a simulation
//! let mut sim = Simulation::new();
//!
//! // Add an AND gate
//! let gate = Box::new(AndGate::new(ComponentId(1)));
//! let gate_id = sim.add_component(gate);
//!
//! // Create nodes for connections
//! let input_a = sim.netlist_mut().create_named_node(BusWidth(1), "A".to_string());
//! let input_b = sim.netlist_mut().create_named_node(BusWidth(1), "B".to_string());
//! let output = sim.netlist_mut().create_named_node(BusWidth(1), "Y".to_string());
//!
//! // Connect the gate
//! sim.netlist_mut().connect(gate_id, "A".to_string(), input_a).unwrap();
//! sim.netlist_mut().connect(gate_id, "B".to_string(), input_b).unwrap();
//! sim.netlist_mut().connect(gate_id, "Y".to_string(), output).unwrap();
//!
//! // Set up initial conditions and run simulation
//! sim.reset();
//! sim.schedule_signal_change(Timestamp(10), input_a, Signal::new_single(Value::High), ComponentId(0));
//! sim.schedule_signal_change(Timestamp(10), input_b, Signal::new_single(Value::High), ComponentId(0));
//! sim.run().unwrap();
//! ```

pub mod build_info;
pub mod circ_format;
pub mod circ_parser;
pub mod circ_serializer;
pub mod comp;
pub mod component;
pub mod contracts;
pub mod components;
pub mod data;
pub mod event;
pub mod file;
pub mod hdl;
pub mod instance;
pub mod integrations;
pub mod netlist;
pub mod prefs;
pub mod signal;
pub mod simulation;
pub mod tools;
pub mod std;
pub mod util;

// Re-export core types for convenience
pub use build_info::BuildInfo;
pub use circ_parser::{CircParseError, CircParser, CircuitProject};
pub use circ_serializer::{CircSerializeError, CircSerializer};
pub use comp::{
    AbstractComponent, AbstractComponentFactory, Color, Component, ComponentDrawContext,
    ComponentEvent, ComponentFactory, ComponentId, ComponentListener, ComponentUserEvent,
    DrawCommand, EndData, GraphicsContext, Pin, PinDirection,
};
<<<<<<< HEAD
=======
pub use component::{
    Component as SimComponent, ComponentId as SimComponentId, Pin as SimPin, ComponentFactory as SimComponentFactory,
};
>>>>>>> c6ca7345
pub use contracts::{
    BaseComponentListenerContract, BaseDocumentListenerContract, BaseKeyListenerContract,
    BaseLayoutManagerContract, BaseListDataListenerContract, BaseMouseInputListenerContract,
    BaseMouseListenerContract, BaseMouseMotionListenerContract, BaseWindowFocusListenerContract,
<<<<<<< HEAD
    BaseWindowListenerContract, DocumentEvent, KeyEvent, MouseEvent, WindowEvent,
=======
    BaseWindowListenerContract, ComponentEvent as ContractComponentEvent, DocumentEvent, KeyEvent, MouseEvent, WindowEvent,
>>>>>>> c6ca7345
};
pub use components::gray::*;
pub use std::{base::*, gates::*, io::*};
pub use data::{
    Attribute, AttributeSet, AttributeValue, BitWidth, Bounds, Direction, Location, StdAttr,
};
pub use event::{EventQueue, SimulatorEvent};
pub use file::{LoadFailedException, Loader, LogisimFile};
pub use hdl::{
    HdlModel, HdlModelListener, PortDescription, HdlContent, HdlContentEditor,
    VhdlParser, VhdlContentComponent, BlifParser, BlifContentComponent,
    HdlFile, HdlFileType, HdlStrings, VhdlEntityComponent, BlifCircuitComponent, HdlLibrary,
};
pub use instance::{
    Instance, InstanceComponent, InstanceData, InstanceFactory, InstanceState, Port, PortType, PortWidth,
};
pub use integrations::{FpgaError, PluginError, TclError, VhdlError};
pub use netlist::{NetId, Netlist, NodeId};
pub use prefs::AppPreferences;
pub use signal::{Bus, BusWidth, Signal, Timestamp, Value};
pub use simulation::Simulation;
pub use tools::{Tool, Library, BasicLibrary, Canvas, Project, Circuit, Action, Selection, CursorType, ToolResult, ToolError};
pub use std::wiring::WiringLibrary;
pub use util::{
    Cache, CollectionUtil, FileUtil, LocaleManager, StringCache, StringGetter, StringUtil,
};<|MERGE_RESOLUTION|>--- conflicted
+++ resolved
@@ -78,21 +78,11 @@
     ComponentEvent, ComponentFactory, ComponentId, ComponentListener, ComponentUserEvent,
     DrawCommand, EndData, GraphicsContext, Pin, PinDirection,
 };
-<<<<<<< HEAD
-=======
-pub use component::{
-    Component as SimComponent, ComponentId as SimComponentId, Pin as SimPin, ComponentFactory as SimComponentFactory,
-};
->>>>>>> c6ca7345
 pub use contracts::{
     BaseComponentListenerContract, BaseDocumentListenerContract, BaseKeyListenerContract,
     BaseLayoutManagerContract, BaseListDataListenerContract, BaseMouseInputListenerContract,
     BaseMouseListenerContract, BaseMouseMotionListenerContract, BaseWindowFocusListenerContract,
-<<<<<<< HEAD
     BaseWindowListenerContract, DocumentEvent, KeyEvent, MouseEvent, WindowEvent,
-=======
-    BaseWindowListenerContract, ComponentEvent as ContractComponentEvent, DocumentEvent, KeyEvent, MouseEvent, WindowEvent,
->>>>>>> c6ca7345
 };
 pub use components::gray::*;
 pub use std::{base::*, gates::*, io::*};
