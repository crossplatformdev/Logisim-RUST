--- conflicted
+++ resolved
@@ -59,12 +59,8 @@
 }
 
 /// An attribute definition with metadata
-<<<<<<< HEAD
-#[derive(Debug, Clone)]
-=======
 #[derive(Clone)]
 #[derive(Debug)]
->>>>>>> 1ac55968
 pub struct Attribute<T: AttributeValue> {
     id: AttributeId,
     display_name: Option<String>,
