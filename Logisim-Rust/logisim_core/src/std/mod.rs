/*
 * Logisim-evolution - digital logic design tool and simulator
 * Copyright by the Logisim-evolution developers
 *
 * https://github.com/logisim-evolution/
 *
 * This is free software released under GNU GPLv3 license
 */

//! Standard component libraries
//!
//! This module contains the standard component implementations that are equivalent
//! to the Java `com.cburch.logisim.std` package. These are the core components
//! that users interact with in Logisim.
//!
//! ## Organization
//!
//! The module is organized to mirror the Java package structure:
//! - `base`: Basic utilities and text components (BaseLibrary)
//! - `gates`: Logic gates and related components (GatesLibrary)
<<<<<<< HEAD
//! - `hdl`: HDL components and parsers (HdlLibrary)
=======
//! - `io`: Input/output components
//! - `memory`: Memory components like RAM, ROM, flip-flops (MemoryLibrary)
//! - `wiring`: Wiring components like pins, tunnels, splitters (WiringLibrary)
//! - `ttl`: TTL integrated circuits (TtlLibrary)
//! - `hdl`: HDL components and parsers (HdlLibrary)
//! - `plexers`: Multiplexer and demultiplexer components
//! - `arith`: Arithmetic components
>>>>>>> 3701ee11
//!
//! ## Migration Status
//!
//! This represents the standard component library migration from Java to Rust,
//! focusing on providing 1:1 functional equivalence with the original implementation.

pub mod base;
// pub mod bfh; // Temporarily disable bfh to get a working build
pub mod gates;
<<<<<<< HEAD
pub mod hdl;
=======
// pub mod io; // Temporarily disable io to get a working build
// pub mod memory; // Temporarily disable memory to get a working build
>>>>>>> 3701ee11
pub mod wiring;
// pub mod ttl;  // Temporarily disable TTL to get a working build
// pub mod hdl; // Temporarily disable HDL to get a working build
// pub mod plexers; // Temporarily disable plexers to get a working build
// pub mod arith; // Temporarily disable arith to get a working build

// Re-export commonly used types
pub use base::*;
// pub use bfh::*; // Temporarily disable bfh to get a working build
pub use gates::*;
<<<<<<< HEAD
pub use hdl::*;
pub use wiring::*;
=======
// pub use io::*; // Temporarily disable io to get a working build
// pub use memory::*; // Temporarily disable memory to get a working build
pub use wiring::*;
// pub use ttl::*;  // Temporarily disable TTL to get a working build
// pub use hdl::*; // Temporarily disable HDL to get a working build
// pub use plexers::*; // Temporarily disable plexers to get a working build
// pub use arith::*; // Temporarily disable arith to get a working build
>>>>>>> 3701ee11
<|MERGE_RESOLUTION|>--- conflicted
+++ resolved
@@ -18,9 +18,6 @@
 //! The module is organized to mirror the Java package structure:
 //! - `base`: Basic utilities and text components (BaseLibrary)
 //! - `gates`: Logic gates and related components (GatesLibrary)
-<<<<<<< HEAD
-//! - `hdl`: HDL components and parsers (HdlLibrary)
-=======
 //! - `io`: Input/output components
 //! - `memory`: Memory components like RAM, ROM, flip-flops (MemoryLibrary)
 //! - `wiring`: Wiring components like pins, tunnels, splitters (WiringLibrary)
@@ -28,7 +25,6 @@
 //! - `hdl`: HDL components and parsers (HdlLibrary)
 //! - `plexers`: Multiplexer and demultiplexer components
 //! - `arith`: Arithmetic components
->>>>>>> 3701ee11
 //!
 //! ## Migration Status
 //!
@@ -38,12 +34,7 @@
 pub mod base;
 // pub mod bfh; // Temporarily disable bfh to get a working build
 pub mod gates;
-<<<<<<< HEAD
 pub mod hdl;
-=======
-// pub mod io; // Temporarily disable io to get a working build
-// pub mod memory; // Temporarily disable memory to get a working build
->>>>>>> 3701ee11
 pub mod wiring;
 // pub mod ttl;  // Temporarily disable TTL to get a working build
 // pub mod hdl; // Temporarily disable HDL to get a working build
@@ -54,15 +45,9 @@
 pub use base::*;
 // pub use bfh::*; // Temporarily disable bfh to get a working build
 pub use gates::*;
-<<<<<<< HEAD
 pub use hdl::*;
-pub use wiring::*;
-=======
-// pub use io::*; // Temporarily disable io to get a working build
-// pub use memory::*; // Temporarily disable memory to get a working build
 pub use wiring::*;
 // pub use ttl::*;  // Temporarily disable TTL to get a working build
 // pub use hdl::*; // Temporarily disable HDL to get a working build
 // pub use plexers::*; // Temporarily disable plexers to get a working build
-// pub use arith::*; // Temporarily disable arith to get a working build
->>>>>>> 3701ee11
+// pub use arith::*; // Temporarily disable arith to get a working build