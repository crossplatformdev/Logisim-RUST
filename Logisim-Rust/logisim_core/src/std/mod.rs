--- conflicted
+++ resolved
@@ -34,10 +34,6 @@
 // Re-export commonly used types
 pub use base::*;
 pub use gates::*;
-<<<<<<< HEAD
-pub use wiring::*;
-pub use arith::*;
-=======
 pub use io::*;
 pub use wiring::*;
->>>>>>> c6ca7345
+pub use arith::*;